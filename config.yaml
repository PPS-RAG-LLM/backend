server:
  host: 0.0.0.0
  port: 3005

  # CORS middleware 설정
  cors_origins:
    - "http://localhost:5173"
    - "http://localhost:5174"
  trusted_hosts:
    - "*"
  force_https: false
  gzip_min_size: 1000

  # 쿠키 보안 설정
  cookie_name: "coreiq_session"
  cookie_session_max_age: 8*60*60     # 8 hours
  cookie_httponly: true               # 자바스크립트로 쿠키에 접근하지 못하게 해 XSS로 인한 탈취 방지
  cookie_secure: true                 # HTTPS에서만 쿠키를 전송되도록 하여 중간자 공격을 방지
  cookie_samesite: 'lax'              # CSRF를 줄여주는 쿠키 속성 - 교차 사이트 간 요청에서 쿠키 전송 제어 
                                      # 필요 시 "strict" 또는 "none"

database:
  path: storage/pps_rag.db
  schema_path: storage/schema.sql


provider:
  openai:
    api_key: !ENV ${OPENAI_API_KEY}
    base_url: "https://api.openai.com/v1"
  huggingface: {}
  # ollama:
  #   base_url: "http://localhost:11434"
<<<<<<< HEAD


=======
>>>>>>> 6995c1e7

default:
  timeout: 60
  top_p: 0.8
  repetition_penalty: 1.2
  no_repeat_ngram_size: 3
  early_stopping: true
  max_tokens: 8000

workspace:
  chat_history: 20
  query_refusal_response: "There is no information about this topic."
  top_n : 4
  similarity_threshold: 0.25
  temperature: 0.7

<<<<<<< HEAD
vector_defaults:
  chunk_size: 512
  overlap: 64
  top_n: 4
  similarity_threshold: 0.25
  
user_documents:
  doc_info_dir: storage/documents/documents-info
  vector_cache_dir: storage/documents/vector-cache
  embedding_model_dir: storage/embedding-models/embedding_qwen3_0_6b
=======

>>>>>>> 6995c1e7
<|MERGE_RESOLUTION|>--- conflicted
+++ resolved
@@ -31,11 +31,6 @@
   huggingface: {}
   # ollama:
   #   base_url: "http://localhost:11434"
-<<<<<<< HEAD
-
-
-=======
->>>>>>> 6995c1e7
 
 default:
   timeout: 60
@@ -52,7 +47,6 @@
   similarity_threshold: 0.25
   temperature: 0.7
 
-<<<<<<< HEAD
 vector_defaults:
   chunk_size: 512
   overlap: 64
@@ -62,7 +56,4 @@
 user_documents:
   doc_info_dir: storage/documents/documents-info
   vector_cache_dir: storage/documents/vector-cache
-  embedding_model_dir: storage/embedding-models/embedding_qwen3_0_6b
-=======
-
->>>>>>> 6995c1e7
+  embedding_model_dir: storage/embedding-models/embedding_qwen3_0_6b