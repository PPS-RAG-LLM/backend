--- conflicted
+++ resolved
@@ -11,30 +11,4 @@
 def load_embedding_model():
     model_dir = (_cfg.get("user_documents", {}) or {}).get("embedding_model_dir")
     logger.info(f"load sentence model from {model_dir}")
-<<<<<<< HEAD
-    return SentenceTransformer(str(model_dir), device="cpu")
-=======
-    return SentenceTransformer(str(model_dir), device="cpu")
-
-
-@lru_cache(maxsize=2) # 모델 로드 캐시(2개까지)
-def load_hf_llm_model(model_dir): 
-    tokenizer = AutoTokenizer.from_pretrained(
-        model_dir,
-        trust_remote_code = True,   # 모델 코드 신뢰
-        use_fast=False,             # 빠른 토크나이저 사용 여부
-        )
-    if tokenizer.pad_token is None:
-        tokenizer.pad_token = tokenizer.eos_token
-        tokenizer.pad_token_id = tokenizer.eos_token_id
-    
-    model = AutoModelForCausalLM.from_pretrained(
-        model_dir, 
-        device_map="auto",          # 모델 분산 처리
-        torch_dtype= torch.bfloat16 if torch.cuda.is_available() else torch.float32,
-        trust_remote_code=True,     # 모델 코드 신뢰
-        low_cpu_mem_usage=True      # 메모리 효율성
-        )
-    model.eval()
-    return model, tokenizer
->>>>>>> 6bf52fcb
+    return SentenceTransformer(str(model_dir), device="cpu")