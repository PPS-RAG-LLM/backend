from datetime import datetime, timedelta
from zoneinfo import ZoneInfo


def now_kst() -> datetime:
    return datetime.now(ZoneInfo("Asia/Seoul"))

def now_kst_string() -> str:
    """현재 한국시간을 SQLite용 문자열로 반환"""
    return now_kst().strftime("%Y-%m-%d %H:%M:%S")

def expires_at_kst() -> str:
<<<<<<< HEAD
    return (now_kst() + timedelta(hours=8)).strftime("%Y-%m-%d %H:%M:%S")


def to_kst(value):
    """입력된 datetime 또는 문자열을 KST(Asia/Seoul)로 변환해 문자열로 반환한다.

    허용되는 입력 형식:
    1) `datetime` 객체 (naive 또는 timezone-aware)
    2) 문자열 "YYYY-MM-DD HH:MM:SS" (SQLite 기본 형식, naive/UTC)
    3) ISO 8601 문자열 (Python `datetime.fromisoformat` 지원 형식)
    """
    if value is None:
        return None

    if isinstance(value, str):
        try:
            dt = datetime.strptime(value, "%Y-%m-%d %H:%M:%S")
        except ValueError:
            # fallback to ISO 8601 parsing
            dt = datetime.fromisoformat(value)
    elif isinstance(value, datetime):
        dt = value
    else:
        raise TypeError("to_kst: value must be datetime or str")

    # If naive, assume UTC
    if dt.tzinfo is None:
        dt = dt.replace(tzinfo=ZoneInfo("UTC"))

    return dt.astimezone(ZoneInfo("Asia/Seoul")).strftime("%Y-%m-%d %H:%M:%S")
=======
    return (now_kst() + timedelta(hours=8)).strftime("%Y-%m-%d %H:%M:%S")
>>>>>>> a4a1a616
<|MERGE_RESOLUTION|>--- conflicted
+++ resolved
@@ -10,37 +10,4 @@
     return now_kst().strftime("%Y-%m-%d %H:%M:%S")
 
 def expires_at_kst() -> str:
-<<<<<<< HEAD
-    return (now_kst() + timedelta(hours=8)).strftime("%Y-%m-%d %H:%M:%S")
-
-
-def to_kst(value):
-    """입력된 datetime 또는 문자열을 KST(Asia/Seoul)로 변환해 문자열로 반환한다.
-
-    허용되는 입력 형식:
-    1) `datetime` 객체 (naive 또는 timezone-aware)
-    2) 문자열 "YYYY-MM-DD HH:MM:SS" (SQLite 기본 형식, naive/UTC)
-    3) ISO 8601 문자열 (Python `datetime.fromisoformat` 지원 형식)
-    """
-    if value is None:
-        return None
-
-    if isinstance(value, str):
-        try:
-            dt = datetime.strptime(value, "%Y-%m-%d %H:%M:%S")
-        except ValueError:
-            # fallback to ISO 8601 parsing
-            dt = datetime.fromisoformat(value)
-    elif isinstance(value, datetime):
-        dt = value
-    else:
-        raise TypeError("to_kst: value must be datetime or str")
-
-    # If naive, assume UTC
-    if dt.tzinfo is None:
-        dt = dt.replace(tzinfo=ZoneInfo("UTC"))
-
-    return dt.astimezone(ZoneInfo("Asia/Seoul")).strftime("%Y-%m-%d %H:%M:%S")
-=======
-    return (now_kst() + timedelta(hours=8)).strftime("%Y-%m-%d %H:%M:%S")
->>>>>>> a4a1a616
+    return (now_kst() + timedelta(hours=8)).strftime("%Y-%m-%d %H:%M:%S")