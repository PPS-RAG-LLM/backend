

CREATE TABLE IF NOT EXISTS "users" (
  "id"            INTEGER NOT NULL PRIMARY KEY AUTOINCREMENT,
  "role"          TEXT NOT NULL DEFAULT 'user',
  "username"      TEXT NOT NULL,
  "name"          TEXT NOT NULL,
  "password"      TEXT NOT NULL,
  "department"    TEXT NOT NULL,
  "position"      TEXT NOT NULL,
  "pfp_filename"  TEXT,
  "bio"           TEXT DEFAULT '',
  "daily_message_limit" INTEGER,
  "suspended"           INTEGER NOT NULL DEFAULT 0 CHECK ("suspended" IN (0,1)),
  "security_level"     INTEGER NOT NULL DEFAULT 3 CHECK ("security_level" IN (1,2,3)),
  "created_at"          DATETIME NOT NULL DEFAULT CURRENT_TIMESTAMP,
  "updated_at"          DATETIME NOT NULL DEFAULT CURRENT_TIMESTAMP,
  "expires_at"          DATETIME NOT NULL DEFAULT CURRENT_TIMESTAMP
);
CREATE UNIQUE INDEX IF NOT EXISTS "users_username_key" ON "users"("username");


CREATE TABLE IF NOT EXISTS "user_sessions" (
  "session_id" TEXT PRIMARY KEY,
  "user_id" INTEGER NOT NULL,
  "created_at" DATETIME NOT NULL DEFAULT CURRENT_TIMESTAMP,
  "expires_at" DATETIME NOT NULL,
  CONSTRAINT "user_sessions_user_id_fkey" FOREIGN KEY ("user_id") REFERENCES "users" ("id") ON DELETE CASCADE ON UPDATE CASCADE
);

CREATE TABLE IF NOT EXISTS "workspace_documents" (
  "id" INTEGER NOT NULL PRIMARY KEY AUTOINCREMENT,
  "doc_id" TEXT NOT NULL,
  "filename" TEXT NOT NULL,
  "docpath" TEXT NOT NULL,
  "workspace_id" INTEGER NOT NULL,
  "metadata" TEXT,
  "created_at" DATETIME NOT NULL DEFAULT CURRENT_TIMESTAMP,
  "updated_at" DATETIME NOT NULL DEFAULT CURRENT_TIMESTAMP, "pinned" BOOLEAN DEFAULT false, "watched" BOOLEAN DEFAULT false,
  CONSTRAINT "workspace_documents_workspace_id_fkey" FOREIGN KEY ("workspace_id") REFERENCES "workspaces" ("id") ON DELETE RESTRICT ON UPDATE CASCADE
);
CREATE UNIQUE INDEX IF NOT EXISTS "workspace_documents_doc_id_key" ON "workspace_documents"("doc_id"); -- 


CREATE TABLE IF NOT EXISTS "document_vectors" (
  "id" INTEGER NOT NULL PRIMARY KEY AUTOINCREMENT,
  "doc_id" TEXT NOT NULL,
  "vector_id" TEXT NOT NULL,
  "created_at" DATETIME NOT NULL DEFAULT CURRENT_TIMESTAMP,
  "updated_at" DATETIME NOT NULL DEFAULT CURRENT_TIMESTAMP
);
CREATE UNIQUE INDEX IF NOT EXISTS "document_vectors_doc_id_vector_id_key" ON "document_vectors"("doc_id", "vector_id");



CREATE TABLE IF NOT EXISTS "workspaces" (
  "id" INTEGER NOT NULL PRIMARY KEY AUTOINCREMENT,
  "name" TEXT NOT NULL,
  "slug" TEXT NOT NULL,
  "category" TEXT NOT NULL CHECK ("category" IN ('qa', 'doc_gen', 'summary')),
  "vectorTag" TEXT,
  "created_at" DATETIME NOT NULL DEFAULT CURRENT_TIMESTAMP,
  "updated_at" DATETIME NOT NULL DEFAULT CURRENT_TIMESTAMP,
  "temperature" float,
  "chat_history" INTEGER NOT NULL DEFAULT 20,
  "system_prompt" TEXT,
  "similarity_threshold" float DEFAULT 0.25,
  "provider" TEXT,
  "chat_model" TEXT,
  "top_n" INTEGER DEFAULT 4 CHECK ("top_n" > 0),
  "chat_mode" TEXT NOT NULL CHECK ("chat_mode" IN ('chat', 'query')),
  "pfp_filename" TEXT,
  "query_refusal_response" TEXT,
  "vector_search_mode" TEXT DEFAULT 'default'
);
CREATE UNIQUE INDEX IF NOT EXISTS "workspaces_slug_key" ON "workspaces"("slug");

CREATE TABLE IF NOT EXISTS "workspace_chats" (
  "id" INTEGER NOT NULL PRIMARY KEY AUTOINCREMENT,
  "workspace_id" INTEGER NOT NULL,
  "thread_id" INTEGER,
  "category" TEXT NOT NULL CHECK ("category" IN ('qa', 'doc_gen', 'summary')),
  "prompt" TEXT NOT NULL,
  "response" TEXT NOT NULL,
  "include" bool NOT NULL DEFAULT true,
  "user_id" INTEGER,
  "created_at" DATETIME NOT NULL DEFAULT CURRENT_TIMESTAMP,
  "updated_at" DATETIME NOT NULL DEFAULT CURRENT_TIMESTAMP,
  "feedback" INTEGER,
  CONSTRAINT "workspace_chats_user_id_fkey" FOREIGN KEY ("user_id") REFERENCES "users" ("id") ON DELETE CASCADE ON UPDATE CASCADE,
  CONSTRAINT "workspace_chats_workspace_id_fkey"  FOREIGN KEY ("workspace_id") REFERENCES "workspaces" ("id") ON DELETE CASCADE ON UPDATE CASCADE,
  CONSTRAINT "workspace_chats_thread_id_fkey"     FOREIGN KEY ("thread_id")    REFERENCES "workspace_threads" ("id") ON DELETE CASCADE ON UPDATE CASCADE
);

CREATE TABLE IF NOT EXISTS "cache_data" (
  "id" INTEGER NOT NULL PRIMARY KEY AUTOINCREMENT,
  "name" TEXT NOT NULL,
  "data" TEXT NOT NULL,
  "belongs_to" TEXT,
  "by_id" INTEGER,
  "expires_at" DATETIME,
  "created_at" DATETIME NOT NULL DEFAULT CURRENT_TIMESTAMP,
  "updated_at" DATETIME NOT NULL DEFAULT CURRENT_TIMESTAMP
);


CREATE TABLE IF NOT EXISTS "event_logs" (
  "id" INTEGER NOT NULL PRIMARY KEY AUTOINCREMENT,
  "event" TEXT NOT NULL,
  "metadata" TEXT,
  "user_id" INTEGER,
  "occurred_at" DATETIME NOT NULL DEFAULT CURRENT_TIMESTAMP
);
CREATE INDEX IF NOT EXISTS "event_logs_event_idx" ON "event_logs"("event");


CREATE TABLE IF NOT EXISTS "workspace_threads" (
  "id" INTEGER NOT NULL PRIMARY KEY AUTOINCREMENT,
  "name" TEXT NOT NULL,
  "slug" TEXT NOT NULL,
  "workspace_id" INTEGER NOT NULL,
  "user_id" INTEGER,
  "created_at" DATETIME NOT NULL DEFAULT CURRENT_TIMESTAMP,
  "updated_at" DATETIME NOT NULL DEFAULT CURRENT_TIMESTAMP
);
CREATE UNIQUE INDEX IF NOT EXISTS "workspace_threads_slug_key" ON "workspace_threads"("slug");
CREATE INDEX IF NOT EXISTS "workspace_threads_workspace_id_idx" ON "workspace_threads"("workspace_id");
CREATE INDEX IF NOT EXISTS "workspace_threads_user_id_idx" ON "workspace_threads"("user_id");


CREATE TABLE IF NOT EXISTS "document_sync_queues" (
  "id" INTEGER NOT NULL PRIMARY KEY AUTOINCREMENT,
  "workspace_doc_id" INTEGER NOT NULL,
  "stale_after_ms" INTEGER NOT NULL DEFAULT 604800000,
  "next_synced_at" DATETIME NOT NULL,
  "created_at" DATETIME NOT NULL DEFAULT CURRENT_TIMESTAMP,
  "last_synced_at" DATETIME NOT NULL DEFAULT CURRENT_TIMESTAMP,
  CONSTRAINT "document_sync_queues_workspace_doc_id_fkey" FOREIGN KEY ("workspace_doc_id") REFERENCES "workspace_documents" ("id") ON DELETE CASCADE ON UPDATE CASCADE
);
CREATE UNIQUE INDEX IF NOT EXISTS "document_sync_queues_workspace_doc_id_key" ON "document_sync_queues"("workspace_doc_id");
CREATE INDEX IF NOT EXISTS "document_sync_queues_next_synced_at_idx" ON "document_sync_queues"("next_synced_at");

CREATE TABLE IF NOT EXISTS "document_sync_executions" (
  "id" INTEGER NOT NULL PRIMARY KEY AUTOINCREMENT,
  "queue_id" INTEGER NOT NULL,
  "status" TEXT NOT NULL DEFAULT 'unknown',
  "result" TEXT,
  "created_at" DATETIME NOT NULL DEFAULT CURRENT_TIMESTAMP,
  CONSTRAINT "document_sync_executions_queue_id_fkey" FOREIGN KEY ("queue_id") REFERENCES "document_sync_queues" ("id") ON DELETE CASCADE ON UPDATE CASCADE
);

CREATE TABLE IF NOT EXISTS "workspace_users" (
  "id" INTEGER NOT NULL PRIMARY KEY AUTOINCREMENT,
  "user_id" INTEGER NOT NULL,
  "workspace_id" INTEGER NOT NULL,
  "created_at" DATETIME NOT NULL DEFAULT CURRENT_TIMESTAMP,
  "updated_at" DATETIME NOT NULL DEFAULT CURRENT_TIMESTAMP,
  UNIQUE("user_id", "workspace_id"),
  CONSTRAINT "workspace_users_workspace_id_fkey" FOREIGN KEY ("workspace_id") REFERENCES "workspaces" ("id") ON DELETE CASCADE ON UPDATE CASCADE,
  CONSTRAINT "workspace_users_user_id_fkey" FOREIGN KEY ("user_id") REFERENCES "users" ("id") ON DELETE CASCADE ON UPDATE CASCADE
);


CREATE TABLE IF NOT EXISTS "prompt_history" (
  "id" INTEGER NOT NULL PRIMARY KEY AUTOINCREMENT,
  "workspace_id"  INTEGER NOT NULL,
  "prompt"        TEXT NOT NULL,
  "modified_by"   INTEGER,
  "modified_at"   DATETIME NOT NULL DEFAULT CURRENT_TIMESTAMP,
  CONSTRAINT "prompt_history_workspace_id_fkey" FOREIGN KEY ("workspace_id") REFERENCES "workspaces" ("id") ON DELETE CASCADE ON UPDATE CASCADE,
  CONSTRAINT "prompt_history_modified_by_fkey" FOREIGN KEY ("modified_by") REFERENCES "users" ("id") ON DELETE SET NULL ON UPDATE CASCADE
);
CREATE INDEX IF NOT EXISTS "prompt_history_workspace_id_idx" ON "prompt_history"("workspace_id");

CREATE TABLE IF NOT EXISTS "system_prompt_variables" (
  "id" INTEGER NOT NULL PRIMARY KEY AUTOINCREMENT,
  "type" TEXT NOT NULL CHECK ("type" IN ('integer', 'text', 'datetime', 'float', 'bool')),
  "key" TEXT NOT NULL,
  "value" TEXT,
  "description" TEXT NOT NULL
);

CREATE TABLE IF NOT EXISTS "system_prompt_template" (
  "id" INTEGER NOT NULL PRIMARY KEY AUTOINCREMENT,
  "name" TEXT NOT NULL,         -- 화면표시용: ‘출장계획서’
  "category" TEXT NOT NULL CHECK (category IN ('qa', 'doc_gen', 'summary')),
  "content" TEXT NOT NULL,      -- 실제 프롬프트 본문
  "required_vars" TEXT,         -- JSON 배열: ["date","name"] 
  "is_default" BOOLEAN DEFAULT false,
  "is_active" BOOLEAN DEFAULT true
);
-- system_prompt_template: 카테고리별 기본 템플릿은 하나만 허용
CREATE UNIQUE INDEX IF NOT EXISTS "system_prompt_template_one_default_per_category"
ON "system_prompt_template"("category") WHERE is_default = true;

-- 기본값 자동 전환: 새 기본값 삽입 시 동일 카테고리 기존 기본값 해제
CREATE TRIGGER IF NOT EXISTS trg_spt_before_insert_single_default
BEFORE INSERT ON system_prompt_template
FOR EACH ROW
WHEN NEW.is_default = 1
BEGIN
  UPDATE system_prompt_template
  SET is_default = 0
  WHERE category = NEW.category;
END;

-- 기본값 자동 전환: 기본값으로 업데이트될 때 동일 카테고리 기존 기본값 해제
CREATE TRIGGER IF NOT EXISTS trg_spt_before_update_single_default
BEFORE UPDATE OF is_default, category ON system_prompt_template
FOR EACH ROW
WHEN NEW.is_default = 1 AND (OLD.is_default IS NOT 1 OR NEW.category <> OLD.category)
BEGIN
  UPDATE system_prompt_template
  SET is_default = 0
  WHERE category = NEW.category AND id <> OLD.id;
END;

CREATE TABLE IF NOT EXISTS "prompt_mapping" (
  "id" INTEGER NOT NULL PRIMARY KEY AUTOINCREMENT,
  "template_id" INTEGER NOT NULL,  -- NOT NULL로 변경 (필수 관계)
  "variable_id" INTEGER NOT NULL,  -- NOT NULL로 변경 (필수 관계)
  "created_at" DATETIME NOT NULL DEFAULT CURRENT_TIMESTAMP,
  "updated_at" DATETIME NOT NULL DEFAULT CURRENT_TIMESTAMP,
  -- 외래키 제약조건 추가
  CONSTRAINT "prompt_mapping_template_id_fkey" 
    FOREIGN KEY ("template_id") 
    REFERENCES "system_prompt_template" ("id") 
    ON DELETE CASCADE ON UPDATE CASCADE,  -- 템플릿 삭제 시 매핑도 삭제
  CONSTRAINT "prompt_mapping_variable_id_fkey" 
    FOREIGN KEY ("variable_id") 
    REFERENCES "system_prompt_variables" ("id") 
    ON DELETE CASCADE ON UPDATE CASCADE,  -- 변수 삭제 시 매핑도 삭제
  -- 동일한 템플릿-변수 조합 중복 방지
  UNIQUE("template_id", "variable_id")
);



CREATE TABLE IF NOT EXISTS "llm_models" (
  "id" INTEGER NOT NULL PRIMARY KEY AUTOINCREMENT,
  "provider" TEXT NOT NULL,
  "name" TEXT UNIQUE NOT NULL,
  "revision" INTEGER,
  "model_path" TEXT,
  "category" TEXT NOT NULL CHECK (category IN ('qa', 'doc_gen', 'summary')),
  "type" TEXT NOT NULL DEFAULT 'base' CHECK ("type" IN ('base', 'lora', 'full')),
  "is_default" BOOLEAN NOT NULL DEFAULT false,
  "is_active"  BOOLEAN NOT NULL DEFAULT true,
  "trained_at" DATETIME,
  "created_at" DATETIME NOT NULL DEFAULT CURRENT_TIMESTAMP
);
-- 카테고리별 is_default=1 모델은 하나만 허용
CREATE UNIQUE INDEX IF NOT EXISTS "llm_models_one_default_per_category"
ON "llm_models"("category") WHERE is_default = true;

-- 기본값 자동 전환: 새 기본 모델 삽입 시 동일 카테고리 기존 기본값 해제
CREATE TRIGGER IF NOT EXISTS trg_llm_before_insert_single_default
BEFORE INSERT ON llm_models
FOR EACH ROW
WHEN NEW.is_default = 1
BEGIN
  UPDATE llm_models
  SET is_default = 0
  WHERE category = NEW.category;
END;

-- 기본값 자동 전환: 기본값으로 업데이트될 때 동일 카테고리 기존 기본값 해제
CREATE TRIGGER IF NOT EXISTS trg_llm_before_update_single_default
BEFORE UPDATE OF is_default, category ON llm_models
FOR EACH ROW
WHEN NEW.is_default = 1 AND (OLD.is_default IS NOT 1 OR NEW.category <> OLD.category)
BEGIN
  UPDATE llm_models
  SET is_default = 0
  WHERE category = NEW.category AND id <> OLD.id;
END;

CREATE TABLE IF NOT EXISTS "chat_feedback" (
  "id" INTEGER NOT NULL PRIMARY KEY AUTOINCREMENT,
  "category" TEXT NOT NULL CHECK ("category" IN ('qa', 'doc_gen', 'summary')),
  "chat_id" INTEGER,    -- NULL 허용
  "model_id" INTEGER,   -- NULL 허용
  "user_id" INTEGER,    -- NULL 허용
  "value" INTEGER NOT NULL CHECK ("value" IN (1,-1)),
  "created_at" DATETIME NOT NULL DEFAULT CURRENT_TIMESTAMP,
  CONSTRAINT "chat_feedback_chat_id_fkey" FOREIGN KEY ("chat_id") REFERENCES "workspace_chats" ("id") ON DELETE SET NULL ON UPDATE CASCADE,
  CONSTRAINT "chat_feedback_model_id_fkey" FOREIGN KEY ("model_id") REFERENCES "llm_models" ("id") ON DELETE SET NULL ON UPDATE CASCADE,
  CONSTRAINT "chat_feedback_user_id_fkey" FOREIGN KEY ("user_id") REFERENCES "users" ("id") ON DELETE SET NULL ON UPDATE CASCADE
);


CREATE TABLE IF NOT EXISTS "fine_tune_datasets" (
  "id" INTEGER NOT NULL PRIMARY KEY AUTOINCREMENT,
  "name" TEXT NOT NULL,           -- 데이터셋 파일 이름
  "category" TEXT NOT NULL CHECK ("category" IN ('qa', 'doc_gen', 'summary')),
  "path" TEXT NOT NULL,           -- 데이터셋 파일 경로
  "record_count" INTEGER,         -- 데이터셋 파일 행 수 
  "created_at" DATETIME NOT NULL DEFAULT CURRENT_TIMESTAMP,
  "updated_at" DATETIME NOT NULL DEFAULT CURRENT_TIMESTAMP
);

-- 비동기 튜닝 작업 관리
CREATE TABLE IF NOT EXISTS "fine_tune_jobs" (
  "id"                  INTEGER NOT NULL PRIMARY KEY AUTOINCREMENT,
  "provider_job_id"     TEXT,
  "dataset_id"          INTEGER,
  "epochs"              INTEGER,
  "learning_rate"       FLOAT,
  "batch_size"          INTEGER,
  "prevent_overfit"     BOOLEAN DEFAULT false,
  "status"              TEXT NOT NULL CHECK ("status" IN ('queued', 'running', 'succeeded', 'failed')),
  "metrics"             TEXT,              -- 튜닝 작업 결과 메트릭
  "started_at"          DATETIME,
  "finished_at"         DATETIME,
  CONSTRAINT "fine_tune_jobs_dataset_id_fkey" FOREIGN KEY ("dataset_id") REFERENCES "fine_tune_datasets" ("id") ON DELETE CASCADE ON UPDATE CASCADE
);

CREATE TABLE IF NOT EXISTS "fine_tuned_models" (
  "id" INTEGER NOT NULL PRIMARY KEY AUTOINCREMENT,
  "model_id" INTEGER,                 -- 기존 모델 ID
  "job_id" INTEGER,                   -- 튜닝 작업 ID 
  "provider_model_id" TEXT NOT NULL,
  "lora_weights_path" TEXT,
  "type" TEXT NOT NULL CHECK ("type" IN ('base', 'lora', 'full')),
  "is_active" boolean NOT NULL DEFAULT true,
  "created_at" DATETIME NOT NULL DEFAULT CURRENT_TIMESTAMP,
  CONSTRAINT "fine_tuned_models_model_id_fkey" FOREIGN KEY ("model_id") REFERENCES "llm_models" ("id") ON DELETE CASCADE ON UPDATE CASCADE,
  CONSTRAINT "fine_tuned_models_job_id_fkey" FOREIGN KEY ("job_id") REFERENCES "fine_tune_jobs" ("id") ON DELETE CASCADE ON UPDATE CASCADE
<<<<<<< HEAD
);
=======
);

-- =========================
-- Embedding models (하나만 활성)
-- =========================
CREATE TABLE IF NOT EXISTS embedding_models (
  id           INTEGER PRIMARY KEY AUTOINCREMENT,
  name         TEXT NOT NULL UNIQUE,           -- 모델 키(예: bge, embedding_bge_m3, qwen3_0_6b)
  provider     TEXT,                           -- 선택(예: hf, ollama, local 등)
  model_path   TEXT,                           -- 로컬 경로나 식별자(옵션)
  is_active    INTEGER NOT NULL DEFAULT 0 CHECK (is_active IN (0,1)),
  activated_at DATETIME,
  created_at   DATETIME NOT NULL DEFAULT CURRENT_TIMESTAMP
);

-- "활성 = 1" 이 최대 1행만 되도록 부분 유니크 인덱스
CREATE UNIQUE INDEX IF NOT EXISTS ux_embedding_models_active_one
  ON embedding_models(is_active)
  WHERE is_active = 1;

-- -- 최소 한 개 기본 후보를 만들어두고 싶으면(선택):
-- INSERT OR IGNORE INTO embedding_models(name, provider, model_path, is_active, activated_at)
-- VALUES ('qwen3_0_6b', 'local', NULL, 1, CURRENT_TIMESTAMP);

-- =========================
-- Vector settings (검색/청크)
-- =========================
CREATE TABLE IF NOT EXISTS vector_settings (
  id          INTEGER PRIMARY KEY CHECK (id = 1),
  search_type TEXT NOT NULL DEFAULT 'hybrid' CHECK (search_type IN ('hybrid','semantic','bm25')),
  chunk_size  INTEGER NOT NULL DEFAULT 512,
  overlap     INTEGER NOT NULL DEFAULT 64,
  updated_at  DATETIME NOT NULL DEFAULT CURRENT_TIMESTAMP
);

INSERT OR IGNORE INTO vector_settings(id, search_type, chunk_size, overlap)
VALUES (1, 'hybrid', 512, 64);

-- =========================
-- Security level rules (작업유형별)
-- =========================
CREATE TABLE IF NOT EXISTS security_level_config_task (
  task_type TEXT PRIMARY KEY,          -- 'doc_gen' | 'summary' | 'qna'
  max_level INTEGER NOT NULL,
  updated_at DATETIME NOT NULL DEFAULT CURRENT_TIMESTAMP
);

CREATE TABLE IF NOT EXISTS security_level_keywords_task (
  id       INTEGER PRIMARY KEY AUTOINCREMENT,
  task_type TEXT NOT NULL,
  level     INTEGER NOT NULL,
  keyword   TEXT NOT NULL
);

CREATE INDEX IF NOT EXISTS ix_slk_task_level ON security_level_keywords_task(task_type, level, keyword);
>>>>>>> 88bae04b
<|MERGE_RESOLUTION|>--- conflicted
+++ resolved
@@ -326,9 +326,6 @@
   "created_at" DATETIME NOT NULL DEFAULT CURRENT_TIMESTAMP,
   CONSTRAINT "fine_tuned_models_model_id_fkey" FOREIGN KEY ("model_id") REFERENCES "llm_models" ("id") ON DELETE CASCADE ON UPDATE CASCADE,
   CONSTRAINT "fine_tuned_models_job_id_fkey" FOREIGN KEY ("job_id") REFERENCES "fine_tune_jobs" ("id") ON DELETE CASCADE ON UPDATE CASCADE
-<<<<<<< HEAD
-);
-=======
 );
 
 -- =========================
@@ -383,5 +380,4 @@
   keyword   TEXT NOT NULL
 );
 
-CREATE INDEX IF NOT EXISTS ix_slk_task_level ON security_level_keywords_task(task_type, level, keyword);
->>>>>>> 88bae04b
+CREATE INDEX IF NOT EXISTS ix_slk_task_level ON security_level_keywords_task(task_type, level, keyword);