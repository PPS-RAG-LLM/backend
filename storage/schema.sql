CREATE TABLE IF NOT EXISTS "users" (
    "id" INTEGER NOT NULL PRIMARY KEY AUTOINCREMENT,
    "role" TEXT NOT NULL DEFAULT 'user',
    "username" TEXT NOT NULL,
    "name" TEXT NOT NULL,
    "password" TEXT NOT NULL,
    "department" TEXT NOT NULL,
    "position" TEXT NOT NULL,
    "pfp_filename" TEXT,
    "bio" TEXT DEFAULT '',
    "daily_message_limit" INTEGER,
    "suspended" INTEGER NOT NULL DEFAULT 0 CHECK ("suspended" IN (0, 1)),
    "security_level" INTEGER NOT NULL DEFAULT 3 CHECK ("security_level" IN (1, 2, 3)),
    "created_at" DATETIME NOT NULL DEFAULT CURRENT_TIMESTAMP,
    "updated_at" DATETIME NOT NULL DEFAULT CURRENT_TIMESTAMP,
    "expires_at" DATETIME NOT NULL DEFAULT CURRENT_TIMESTAMP
);

CREATE UNIQUE INDEX IF NOT EXISTS "users_username_key" ON "users" ("username");

CREATE TABLE IF NOT EXISTS "user_sessions" (
    "session_id" TEXT PRIMARY KEY,
    "user_id" INTEGER NOT NULL,
    "created_at" DATETIME NOT NULL DEFAULT CURRENT_TIMESTAMP,
    "expires_at" DATETIME NOT NULL,
    CONSTRAINT "user_sessions_user_id_fkey" FOREIGN KEY ("user_id") REFERENCES "users" ("id") ON DELETE CASCADE ON UPDATE CASCADE
);

CREATE TABLE IF NOT EXISTS "workspace_documents" (
    "id" INTEGER NOT NULL PRIMARY KEY AUTOINCREMENT,
    "doc_id" TEXT NOT NULL,
    "filename" TEXT NOT NULL,
    "docpath" TEXT NOT NULL,
    "workspace_id" INTEGER NOT NULL,
    "metadata" TEXT,
    "created_at" DATETIME NOT NULL DEFAULT CURRENT_TIMESTAMP,
    "updated_at" DATETIME NOT NULL DEFAULT CURRENT_TIMESTAMP,
    "pinned" BOOLEAN DEFAULT false,
    "watched" BOOLEAN DEFAULT false,
    CONSTRAINT "workspace_documents_workspace_id_fkey" FOREIGN KEY ("workspace_id") REFERENCES "workspaces" ("id") ON DELETE RESTRICT ON UPDATE CASCADE
);

CREATE UNIQUE INDEX IF NOT EXISTS "workspace_documents_doc_id_key" ON "workspace_documents" ("doc_id");
--

CREATE TABLE IF NOT EXISTS "document_vectors" (
    "id" INTEGER NOT NULL PRIMARY KEY AUTOINCREMENT,
    "doc_id" TEXT NOT NULL,
    "vector_id" TEXT NOT NULL,
    "created_at" DATETIME NOT NULL DEFAULT CURRENT_TIMESTAMP,
    "updated_at" DATETIME NOT NULL DEFAULT CURRENT_TIMESTAMP,
    CONSTRAINT "document_vectors_doc_id_fkey" FOREIGN KEY ("doc_id") REFERENCES "workspace_documents" ("doc_id") ON DELETE CASCADE ON UPDATE CASCADE
);

CREATE UNIQUE INDEX IF NOT EXISTS "document_vectors_doc_id_vector_id_key" ON "document_vectors" ("doc_id", "vector_id");

CREATE TABLE IF NOT EXISTS "workspaces" (
    "id" INTEGER NOT NULL PRIMARY KEY AUTOINCREMENT,
    "name" TEXT NOT NULL,
    "slug" TEXT NOT NULL,
    "category" TEXT NOT NULL CHECK (
        "category" IN ('qa', 'doc_gen', 'summary')
    ),
    "vectorTag" TEXT,
    "created_at" DATETIME NOT NULL DEFAULT CURRENT_TIMESTAMP,
    "updated_at" DATETIME NOT NULL DEFAULT CURRENT_TIMESTAMP,
    "temperature" float,
    "chat_history" INTEGER NOT NULL DEFAULT 20,
    "system_prompt" TEXT,
    "similarity_threshold" float DEFAULT 0.25,
    "provider" TEXT,
    "chat_model" TEXT,
    "top_n" INTEGER DEFAULT 4 CHECK ("top_n" > 0),
    "chat_mode" TEXT NOT NULL CHECK (
        "chat_mode" IN ('chat', 'query')
    ),
    "pfp_filename" TEXT,
    "query_refusal_response" TEXT,
    "vector_search_mode" TEXT NOT NULL DEFAULT 'hybrid' CHECK (
        "vector_search_mode" IN ('hybrid', 'semantic', 'bm25')
    )
);

CREATE UNIQUE INDEX IF NOT EXISTS "workspaces_slug_key" ON "workspaces" ("slug");

CREATE TABLE IF NOT EXISTS "workspace_chats" (
    "id" INTEGER NOT NULL PRIMARY KEY AUTOINCREMENT,
    "workspace_id" INTEGER NOT NULL,
    "thread_id" INTEGER,
    "category" TEXT NOT NULL CHECK (
        "category" IN ('qa', 'doc_gen', 'summary')
    ),
    "prompt" TEXT NOT NULL,
    "response" TEXT NOT NULL,
    "include" bool NOT NULL DEFAULT true,
    "user_id" INTEGER,
    "created_at" DATETIME NOT NULL DEFAULT CURRENT_TIMESTAMP,
    "updated_at" DATETIME NOT NULL DEFAULT CURRENT_TIMESTAMP,
    "feedback" INTEGER,
    CONSTRAINT "workspace_chats_user_id_fkey" FOREIGN KEY ("user_id") REFERENCES "users" ("id") ON DELETE CASCADE ON UPDATE CASCADE,
    CONSTRAINT "workspace_chats_workspace_id_fkey" FOREIGN KEY ("workspace_id") REFERENCES "workspaces" ("id") ON DELETE CASCADE ON UPDATE CASCADE,
    CONSTRAINT "workspace_chats_thread_id_fkey" FOREIGN KEY ("thread_id") REFERENCES "workspace_threads" ("id") ON DELETE CASCADE ON UPDATE CASCADE
);

CREATE TABLE IF NOT EXISTS "cache_data" (
    "id" INTEGER NOT NULL PRIMARY KEY AUTOINCREMENT,
    "name" TEXT NOT NULL,
    "data" TEXT NOT NULL,
    "belongs_to" TEXT,
    "by_id" INTEGER,
    "expires_at" DATETIME,
    "created_at" DATETIME NOT NULL DEFAULT CURRENT_TIMESTAMP,
    "updated_at" DATETIME NOT NULL DEFAULT CURRENT_TIMESTAMP
);

CREATE TABLE IF NOT EXISTS "event_logs" (
    "id" INTEGER NOT NULL PRIMARY KEY AUTOINCREMENT,
    "event" TEXT NOT NULL,
    "metadata" TEXT,
    "user_id" INTEGER,
    "occurred_at" DATETIME NOT NULL DEFAULT CURRENT_TIMESTAMP
);

CREATE INDEX IF NOT EXISTS "event_logs_event_idx" ON "event_logs" ("event");

CREATE TABLE IF NOT EXISTS "workspace_threads" (
    "id" INTEGER NOT NULL PRIMARY KEY AUTOINCREMENT,
    "name" TEXT NOT NULL,
    "slug" TEXT NOT NULL,
    "workspace_id" INTEGER NOT NULL,
    "user_id" INTEGER,
    "created_at" DATETIME NOT NULL DEFAULT CURRENT_TIMESTAMP,
    "updated_at" DATETIME NOT NULL DEFAULT CURRENT_TIMESTAMP,
    CONSTRAINT "workspace_threads_workspace_id_fkey" FOREIGN KEY ("workspace_id") REFERENCES "workspaces" ("id") ON DELETE CASCADE ON UPDATE CASCADE
);

CREATE UNIQUE INDEX IF NOT EXISTS "workspace_threads_slug_key" ON "workspace_threads" ("slug");

CREATE INDEX IF NOT EXISTS "workspace_threads_workspace_id_idx" ON "workspace_threads" ("workspace_id");

CREATE INDEX IF NOT EXISTS "workspace_threads_user_id_idx" ON "workspace_threads" ("user_id");

CREATE TABLE IF NOT EXISTS "document_sync_queues" (
    "id" INTEGER NOT NULL PRIMARY KEY AUTOINCREMENT,
    "workspace_doc_id" INTEGER NOT NULL,
    "stale_after_ms" INTEGER NOT NULL DEFAULT 604800000,
    "next_synced_at" DATETIME NOT NULL,
    "created_at" DATETIME NOT NULL DEFAULT CURRENT_TIMESTAMP,
    "last_synced_at" DATETIME NOT NULL DEFAULT CURRENT_TIMESTAMP,
    CONSTRAINT "document_sync_queues_workspace_doc_id_fkey" FOREIGN KEY ("workspace_doc_id") REFERENCES "workspace_documents" ("id") ON DELETE CASCADE ON UPDATE CASCADE
);

CREATE UNIQUE INDEX IF NOT EXISTS "document_sync_queues_workspace_doc_id_key" ON "document_sync_queues" ("workspace_doc_id");

CREATE INDEX IF NOT EXISTS "document_sync_queues_next_synced_at_idx" ON "document_sync_queues" ("next_synced_at");

CREATE TABLE IF NOT EXISTS "document_sync_executions" (
    "id" INTEGER NOT NULL PRIMARY KEY AUTOINCREMENT,
    "queue_id" INTEGER NOT NULL,
    "status" TEXT NOT NULL DEFAULT 'unknown',
    "result" TEXT,
    "created_at" DATETIME NOT NULL DEFAULT CURRENT_TIMESTAMP,
    CONSTRAINT "document_sync_executions_queue_id_fkey" FOREIGN KEY ("queue_id") REFERENCES "document_sync_queues" ("id") ON DELETE CASCADE ON UPDATE CASCADE
);

CREATE TABLE IF NOT EXISTS "workspace_users" (
    "id" INTEGER NOT NULL PRIMARY KEY AUTOINCREMENT,
    "user_id" INTEGER NOT NULL,
    "workspace_id" INTEGER NOT NULL,
    "created_at" DATETIME NOT NULL DEFAULT CURRENT_TIMESTAMP,
    "updated_at" DATETIME NOT NULL DEFAULT CURRENT_TIMESTAMP,
    UNIQUE ("user_id", "workspace_id"),
    CONSTRAINT "workspace_users_workspace_id_fkey" FOREIGN KEY ("workspace_id") REFERENCES "workspaces" ("id") ON DELETE CASCADE ON UPDATE CASCADE,
    CONSTRAINT "workspace_users_user_id_fkey" FOREIGN KEY ("user_id") REFERENCES "users" ("id") ON DELETE CASCADE ON UPDATE CASCADE
);

CREATE TABLE IF NOT EXISTS "prompt_history" (
    "id" INTEGER NOT NULL PRIMARY KEY AUTOINCREMENT,
    "workspace_id" INTEGER NOT NULL,
    "prompt" TEXT NOT NULL,
    "modified_by" INTEGER,
    "modified_at" DATETIME NOT NULL DEFAULT CURRENT_TIMESTAMP,
    CONSTRAINT "prompt_history_workspace_id_fkey" FOREIGN KEY ("workspace_id") REFERENCES "workspaces" ("id") ON DELETE CASCADE ON UPDATE CASCADE,
    CONSTRAINT "prompt_history_modified_by_fkey" FOREIGN KEY ("modified_by") REFERENCES "users" ("id") ON DELETE SET NULL ON UPDATE CASCADE
);

CREATE INDEX IF NOT EXISTS "prompt_history_workspace_id_idx" ON "prompt_history" ("workspace_id");

CREATE TABLE IF NOT EXISTS "system_prompt_variables" (
    "id" INTEGER NOT NULL PRIMARY KEY AUTOINCREMENT,
    "type" TEXT NOT NULL CHECK (
        "type" IN (
            'integer',
            'text',
            'datetime',
            'float',
            'bool'
        )
    ),
    "key" TEXT NOT NULL,
    "value" TEXT,
    "description" TEXT NOT NULL
);

CREATE TABLE IF NOT EXISTS "system_prompt_template" (
    "id" INTEGER NOT NULL PRIMARY KEY AUTOINCREMENT,
    "name" TEXT NOT NULL, -- 화면표시용: ‘출장계획서’
    "category" TEXT NOT NULL CHECK (
        category IN ('qa', 'doc_gen', 'summary')
    ),
    "content" TEXT NOT NULL, -- 실제 프롬프트 본문
    "required_vars" TEXT, -- JSON 배열: ["date","name"] 
    "is_default" BOOLEAN DEFAULT false,
    "is_active" BOOLEAN DEFAULT true
);

-- system_prompt_template: 카테고리별 기본 템플릿은 하나만 허용
CREATE UNIQUE INDEX IF NOT EXISTS "system_prompt_template_one_default_per_category" ON "system_prompt_template" ("category")
WHERE
    is_default = true;

-- 기본값 자동 전환: 새 기본값 삽입 시 동일 카테고리 기존 기본값 해제
CREATE TRIGGER IF NOT EXISTS trg_spt_before_insert_single_default
BEFORE INSERT ON system_prompt_template
FOR EACH ROW
WHEN NEW.is_default = 1
BEGIN
  UPDATE system_prompt_template
  SET is_default = 0
  WHERE category = NEW.category;
END;

-- 기본값 자동 전환: 기본값으로 업데이트될 때 동일 카테고리 기존 기본값 해제
CREATE TRIGGER IF NOT EXISTS trg_spt_before_update_single_default
BEFORE UPDATE OF is_default, category ON system_prompt_template
FOR EACH ROW
WHEN NEW.is_default = 1 AND (OLD.is_default IS NOT 1 OR NEW.category <> OLD.category)
BEGIN
  UPDATE system_prompt_template
  SET is_default = 0
  WHERE category = NEW.category AND id <> OLD.id;
END;

CREATE TABLE IF NOT EXISTS "prompt_mapping" (
    "id" INTEGER NOT NULL PRIMARY KEY AUTOINCREMENT,
    "template_id" INTEGER NOT NULL, -- NOT NULL로 변경 (필수 관계) [1:N]
    "variable_id" INTEGER NOT NULL, -- NOT NULL로 변경 (필수 관계) [N:1]
    "created_at" DATETIME NOT NULL DEFAULT CURRENT_TIMESTAMP,
    "updated_at" DATETIME NOT NULL DEFAULT CURRENT_TIMESTAMP,
    -- 외래키 제약조건 추가
    CONSTRAINT "prompt_mapping_template_id_fkey" FOREIGN KEY ("template_id") REFERENCES "system_prompt_template" ("id") ON DELETE CASCADE ON UPDATE CASCADE, -- 템플릿 삭제 시 매핑도 삭제
    CONSTRAINT "prompt_mapping_variable_id_fkey" FOREIGN KEY ("variable_id") REFERENCES "system_prompt_variables" ("id") ON DELETE CASCADE ON UPDATE CASCADE, -- 변수 삭제 시 매핑도 삭제
    -- 동일한 템플릿-변수 조합 중복 방지
    UNIQUE ("template_id", "variable_id")
);

CREATE TABLE IF NOT EXISTS "llm_models" (
    "id" INTEGER NOT NULL PRIMARY KEY AUTOINCREMENT,
    "provider" TEXT NOT NULL,
    "name" TEXT UNIQUE NOT NULL,
    "revision" INTEGER,
    "model_path" TEXT,
    "category" TEXT NOT NULL CHECK (
        category IN (
            'qa',
            'doc_gen',
            'summary',
            'all'
        )
    ),
    "subcategory" TEXT, -- doc_gen 전용(옵션)
    "type" TEXT NOT NULL DEFAULT 'base' CHECK (
        "type" IN ('base', 'lora', 'full')
    ),
    "is_default" BOOLEAN NOT NULL DEFAULT false,
    "is_active" BOOLEAN NOT NULL DEFAULT true,
    "trained_at" DATETIME,
    "created_at" DATETIME NOT NULL DEFAULT CURRENT_TIMESTAMP
);
-- 카테고리별 is_default=1 모델은 하나만 허용
CREATE UNIQUE INDEX IF NOT EXISTS "llm_models_one_default_per_category" ON "llm_models" ("category")
WHERE
    is_default = true;

-- 기본값 자동 전환: 새 기본 모델 삽입 시 동일 카테고리 기존 기본값 해제
CREATE TRIGGER IF NOT EXISTS trg_llm_before_insert_single_default
BEFORE INSERT ON llm_models
FOR EACH ROW
WHEN NEW.is_default = 1
BEGIN
  UPDATE llm_models
  SET is_default = 0
  WHERE category = NEW.category;
END;

-- 기본값 자동 전환: 기본값으로 업데이트될 때 동일 카테고리 기존 기본값 해제
CREATE TRIGGER IF NOT EXISTS trg_llm_before_update_single_default
BEFORE UPDATE OF is_default, category ON llm_models
FOR EACH ROW
WHEN NEW.is_default = 1 AND (OLD.is_default IS NOT 1 OR NEW.category <> OLD.category)
BEGIN
  UPDATE llm_models
  SET is_default = 0
  WHERE category = NEW.category AND id <> OLD.id;
END;

-- (신규) 테스크 기본 모델 매핑: (category, subcategory) 별 1개 모델을 지정
CREATE TABLE IF NOT EXISTS "llm_task_defaults" (
    "id" INTEGER NOT NULL PRIMARY KEY AUTOINCREMENT,
    "category" TEXT NOT NULL CHECK (
        category IN ('qa', 'doc_gen', 'summary')
    ),
    "subcategory" TEXT,
    "model_id" INTEGER NOT NULL,
    "created_at" DATETIME NOT NULL DEFAULT CURRENT_TIMESTAMP,
    "updated_at" DATETIME NOT NULL DEFAULT CURRENT_TIMESTAMP,
    CONSTRAINT "llm_task_defaults_model_id_fkey" FOREIGN KEY ("model_id") REFERENCES "llm_models" ("id") ON DELETE CASCADE ON UPDATE CASCADE
);

-- (표현식 허용) 카테고리+서브카테고리(NULL을 빈문자 취급)의 고유성 보장
CREATE UNIQUE INDEX IF NOT EXISTS "ux_llm_task_defaults_cat_subcat_norm" ON "llm_task_defaults" (
    "category",
    IFNULL("subcategory", '')
);

CREATE TABLE IF NOT EXISTS "chat_feedback" (
    "id" INTEGER NOT NULL PRIMARY KEY AUTOINCREMENT,
    "category" TEXT NOT NULL CHECK (
        "category" IN ('qa', 'doc_gen', 'summary')
    ),
    "chat_id" INTEGER, -- NULL 허용
    "model_id" INTEGER, -- NULL 허용
    "user_id" INTEGER, -- NULL 허용
    "value" INTEGER NOT NULL CHECK ("value" IN (1, -1)),
    "created_at" DATETIME NOT NULL DEFAULT CURRENT_TIMESTAMP,
    CONSTRAINT "chat_feedback_chat_id_fkey" FOREIGN KEY ("chat_id") REFERENCES "workspace_chats" ("id") ON DELETE SET NULL ON UPDATE CASCADE,
    CONSTRAINT "chat_feedback_model_id_fkey" FOREIGN KEY ("model_id") REFERENCES "llm_models" ("id") ON DELETE SET NULL ON UPDATE CASCADE,
    CONSTRAINT "chat_feedback_user_id_fkey" FOREIGN KEY ("user_id") REFERENCES "users" ("id") ON DELETE SET NULL ON UPDATE CASCADE
);

CREATE TABLE IF NOT EXISTS "fine_tune_datasets" (
    "id" INTEGER NOT NULL PRIMARY KEY AUTOINCREMENT,
    "name" TEXT NOT NULL, -- 데이터셋 파일 이름
    "category" TEXT NOT NULL CHECK (
        "category" IN ('qa', 'doc_gen', 'summary')
    ),
    "path" TEXT NOT NULL, -- 데이터셋 파일 경로
    "record_count" INTEGER, -- 데이터셋 파일 행 수 
    "created_at" DATETIME NOT NULL DEFAULT CURRENT_TIMESTAMP,
    "updated_at" DATETIME NOT NULL DEFAULT CURRENT_TIMESTAMP
);

-- 비동기 튜닝 작업 관리
CREATE TABLE IF NOT EXISTS "fine_tune_jobs" (
    "id" INTEGER NOT NULL PRIMARY KEY AUTOINCREMENT,
    "provider_job_id" TEXT,
    "dataset_id" INTEGER,
    "epochs" INTEGER,
    "learning_rate" FLOAT,
    "batch_size" INTEGER,
    "prevent_overfit" BOOLEAN DEFAULT false,
    "status" TEXT NOT NULL CHECK (
        "status" IN (
            'queued',
            'running',
            'succeeded',
            'failed'
        )
    ),
    "metrics" TEXT, -- 튜닝 작업 결과 메트릭
    "started_at" DATETIME,
    "finished_at" DATETIME,
    CONSTRAINT "fine_tune_jobs_dataset_id_fkey" FOREIGN KEY ("dataset_id") REFERENCES "fine_tune_datasets" ("id") ON DELETE CASCADE ON UPDATE CASCADE
);

CREATE TABLE IF NOT EXISTS "fine_tuned_models" (
    "id" INTEGER NOT NULL PRIMARY KEY AUTOINCREMENT,
    "model_id" INTEGER, -- 기존 모델 ID
    "job_id" INTEGER, -- 튜닝 작업 ID 
    "provider_model_id" TEXT NOT NULL,
    "lora_weights_path" TEXT,
    "type" TEXT NOT NULL CHECK (
        "type" IN ('base', 'lora', 'full')
    ),
    "is_active" boolean NOT NULL DEFAULT true,
    "created_at" DATETIME NOT NULL DEFAULT CURRENT_TIMESTAMP,
    CONSTRAINT "fine_tuned_models_model_id_fkey" FOREIGN KEY ("model_id") REFERENCES "llm_models" ("id") ON DELETE CASCADE ON UPDATE CASCADE,
    CONSTRAINT "fine_tuned_models_job_id_fkey" FOREIGN KEY ("job_id") REFERENCES "fine_tune_jobs" ("id") ON DELETE CASCADE ON UPDATE CASCADE
);

-- =========================
-- Embedding models (하나만 활성)
-- =========================
CREATE TABLE IF NOT EXISTS embedding_models (
    id INTEGER PRIMARY KEY AUTOINCREMENT,
    name TEXT NOT NULL UNIQUE, -- 모델 키(예: bge, embedding_bge_m3, qwen3_0_6b)
    provider TEXT, -- 선택(예: hf, ollama, local 등)
    model_path TEXT, -- 로컬 경로나 식별자(옵션)
    is_active INTEGER NOT NULL DEFAULT 0 CHECK (is_active IN (0, 1)),
    activated_at DATETIME,
    created_at DATETIME NOT NULL DEFAULT CURRENT_TIMESTAMP
);

-- "활성 = 1" 이 최대 1행만 되도록 부분 유니크 인덱스
CREATE UNIQUE INDEX IF NOT EXISTS ux_embedding_models_active_one ON embedding_models (is_active)
WHERE
    is_active = 1;

-- -- 최소 한 개 기본 후보를 만들어두고 싶으면(선택):
-- INSERT OR IGNORE INTO embedding_models(name, provider, model_path, is_active, activated_at)
-- VALUES ('qwen3_0_6b', 'local', NULL, 1, CURRENT_TIMESTAMP);

<<<<<<< HEAD
=======

>>>>>>> 6bf52fcb
-- =========================
-- Security level rules (작업유형별)
-- =========================
CREATE TABLE IF NOT EXISTS security_level_config_task (
    task_type TEXT PRIMARY KEY, -- 'doc_gen' | 'summary' | 'qna'
    max_level INTEGER NOT NULL,
    updated_at DATETIME NOT NULL DEFAULT CURRENT_TIMESTAMP
);

CREATE TABLE IF NOT EXISTS security_level_keywords_task (
    id INTEGER PRIMARY KEY AUTOINCREMENT,
    task_type TEXT NOT NULL,
    level INTEGER NOT NULL,
    keyword TEXT NOT NULL
);

CREATE INDEX IF NOT EXISTS ix_slk_task_level ON security_level_keywords_task (task_type, level, keyword);

-- =========================
-- RAG global settings (single source of truth)
-- =========================
CREATE TABLE IF NOT EXISTS rag_settings (
<<<<<<< HEAD
    id INTEGER PRIMARY KEY CHECK (id = 1),
    search_type TEXT NOT NULL DEFAULT 'hybrid' CHECK (
        search_type IN ('hybrid', 'bm25', 'vector')
    ),
    chunk_size INTEGER NOT NULL DEFAULT 512 CHECK (chunk_size > 0),
    overlap INTEGER NOT NULL DEFAULT 64 CHECK (overlap >= 0),
    embedding_key TEXT NOT NULL DEFAULT 'embedding_bge_m3',
    updated_at DATETIME NOT NULL DEFAULT CURRENT_TIMESTAMP
=======
  id            INTEGER PRIMARY KEY CHECK (id = 1),
  search_type   TEXT NOT NULL DEFAULT 'hybrid' CHECK (search_type IN ('hybrid','bm25','vector')),
  chunk_size    INTEGER NOT NULL DEFAULT 512 CHECK (chunk_size >= 1),
  overlap       INTEGER NOT NULL DEFAULT 64 CHECK (overlap >= 1),
  embedding_key TEXT NOT NULL DEFAULT 'embedding_qwen3_0_6b',
  updated_at    DATETIME NOT NULL DEFAULT CURRENT_TIMESTAMP
>>>>>>> 6bf52fcb
);

INSERT INTO rag_settings (id) VALUES (1) ON CONFLICT (id) DO NOTHING;<|MERGE_RESOLUTION|>--- conflicted
+++ resolved
@@ -410,10 +410,7 @@
 -- INSERT OR IGNORE INTO embedding_models(name, provider, model_path, is_active, activated_at)
 -- VALUES ('qwen3_0_6b', 'local', NULL, 1, CURRENT_TIMESTAMP);
 
-<<<<<<< HEAD
-=======
-
->>>>>>> 6bf52fcb
+
 -- =========================
 -- Security level rules (작업유형별)
 -- =========================
@@ -436,23 +433,12 @@
 -- RAG global settings (single source of truth)
 -- =========================
 CREATE TABLE IF NOT EXISTS rag_settings (
-<<<<<<< HEAD
-    id INTEGER PRIMARY KEY CHECK (id = 1),
-    search_type TEXT NOT NULL DEFAULT 'hybrid' CHECK (
-        search_type IN ('hybrid', 'bm25', 'vector')
-    ),
-    chunk_size INTEGER NOT NULL DEFAULT 512 CHECK (chunk_size > 0),
-    overlap INTEGER NOT NULL DEFAULT 64 CHECK (overlap >= 0),
-    embedding_key TEXT NOT NULL DEFAULT 'embedding_bge_m3',
-    updated_at DATETIME NOT NULL DEFAULT CURRENT_TIMESTAMP
-=======
   id            INTEGER PRIMARY KEY CHECK (id = 1),
   search_type   TEXT NOT NULL DEFAULT 'hybrid' CHECK (search_type IN ('hybrid','bm25','vector')),
-  chunk_size    INTEGER NOT NULL DEFAULT 512 CHECK (chunk_size >= 1),
-  overlap       INTEGER NOT NULL DEFAULT 64 CHECK (overlap >= 1),
-  embedding_key TEXT NOT NULL DEFAULT 'embedding_qwen3_0_6b',
+  chunk_size    INTEGER NOT NULL DEFAULT 512 CHECK (chunk_size > 0),
+  overlap       INTEGER NOT NULL DEFAULT 64 CHECK (overlap >= 0),
+  embedding_key TEXT NOT NULL DEFAULT 'embedding_bge_m3',
   updated_at    DATETIME NOT NULL DEFAULT CURRENT_TIMESTAMP
->>>>>>> 6bf52fcb
 );
 
 INSERT INTO rag_settings (id) VALUES (1) ON CONFLICT (id) DO NOTHING;