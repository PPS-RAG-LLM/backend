CREATE TABLE IF NOT EXISTS "users" (
    "id" INTEGER NOT NULL PRIMARY KEY AUTOINCREMENT,
    "role" TEXT NOT NULL DEFAULT 'user',
    "username" TEXT NOT NULL,
    "name" TEXT NOT NULL,
    "password" TEXT NOT NULL,
    "department" TEXT NOT NULL,
    "position" TEXT NOT NULL,
    "pfp_filename" TEXT,
    "bio" TEXT DEFAULT '',
    "daily_message_limit" INTEGER,
    "suspended" INTEGER NOT NULL DEFAULT 0 CHECK ("suspended" IN (0, 1)),
    "security_level" INTEGER NOT NULL DEFAULT 3 CHECK ("security_level" IN (1, 2, 3)),
    "created_at" DATETIME NOT NULL DEFAULT CURRENT_TIMESTAMP,
    "updated_at" DATETIME NOT NULL DEFAULT CURRENT_TIMESTAMP,
    "expires_at" DATETIME NOT NULL DEFAULT CURRENT_TIMESTAMP
);

CREATE UNIQUE INDEX IF NOT EXISTS "users_username_key" ON "users" ("username");

CREATE TABLE IF NOT EXISTS "user_sessions" (
    "session_id" TEXT PRIMARY KEY,
    "user_id" INTEGER NOT NULL,
    "created_at" DATETIME NOT NULL DEFAULT CURRENT_TIMESTAMP,
    "expires_at" DATETIME NOT NULL,
    CONSTRAINT "user_sessions_user_id_fkey" FOREIGN KEY ("user_id") REFERENCES "users" ("id") ON DELETE CASCADE ON UPDATE CASCADE
);

CREATE TABLE IF NOT EXISTS "workspace_documents" (
    "id" INTEGER NOT NULL PRIMARY KEY AUTOINCREMENT,
    "doc_id" TEXT NOT NULL,
    "filename" TEXT NOT NULL,
    "docpath" TEXT NOT NULL,
    "workspace_id" INTEGER NOT NULL,
    "metadata" TEXT,
    "created_at" DATETIME NOT NULL DEFAULT CURRENT_TIMESTAMP,
    "updated_at" DATETIME NOT NULL DEFAULT CURRENT_TIMESTAMP,
    "pinned" BOOLEAN DEFAULT false,
    "watched" BOOLEAN DEFAULT false,
    CONSTRAINT "workspace_documents_workspace_id_fkey" FOREIGN KEY ("workspace_id") REFERENCES "workspaces" ("id") ON DELETE RESTRICT ON UPDATE CASCADE
);

CREATE UNIQUE INDEX IF NOT EXISTS "workspace_documents_doc_id_key" ON "workspace_documents" ("doc_id");
--

CREATE TABLE IF NOT EXISTS "document_vectors" (
    "id" INTEGER NOT NULL PRIMARY KEY AUTOINCREMENT,
    "doc_id" TEXT NOT NULL,
    "vector_id" TEXT NOT NULL,
    "created_at" DATETIME NOT NULL DEFAULT CURRENT_TIMESTAMP,
    "updated_at" DATETIME NOT NULL DEFAULT CURRENT_TIMESTAMP,
    CONSTRAINT "document_vectors_doc_id_fkey" FOREIGN KEY ("doc_id") REFERENCES "workspace_documents" ("doc_id") ON DELETE CASCADE ON UPDATE CASCADE
);

CREATE UNIQUE INDEX IF NOT EXISTS "document_vectors_doc_id_vector_id_key" ON "document_vectors" ("doc_id", "vector_id");

CREATE TABLE IF NOT EXISTS "workspaces" (
    "id" INTEGER NOT NULL PRIMARY KEY AUTOINCREMENT,
    "name" TEXT NOT NULL,
    "slug" TEXT NOT NULL,
    "category" TEXT NOT NULL CHECK (
        "category" IN ('qa', 'doc_gen', 'summary')
    ),
    "vectorTag" TEXT,
    "created_at" DATETIME NOT NULL DEFAULT CURRENT_TIMESTAMP,
    "updated_at" DATETIME NOT NULL DEFAULT CURRENT_TIMESTAMP,
    "temperature" float,
    "chat_history" INTEGER NOT NULL DEFAULT 20,
    "system_prompt" TEXT,
    "similarity_threshold" float DEFAULT 0.25,
    "provider" TEXT,
    "chat_model" TEXT,
    "top_n" INTEGER DEFAULT 4 CHECK ("top_n" > 0),
    "chat_mode" TEXT NOT NULL CHECK (
        "chat_mode" IN ('chat', 'query')
    ),
    "pfp_filename" TEXT,
    "query_refusal_response" TEXT,
    "vector_search_mode" TEXT NOT NULL DEFAULT 'hybrid' CHECK (
        "vector_search_mode" IN ('hybrid', 'semantic', 'bm25')
    )
);

CREATE UNIQUE INDEX IF NOT EXISTS "workspaces_slug_key" ON "workspaces" ("slug");

CREATE TABLE IF NOT EXISTS "workspace_chats" (
    "id" INTEGER NOT NULL PRIMARY KEY AUTOINCREMENT,
    "workspace_id" INTEGER NOT NULL,
    "thread_id" INTEGER,
    "category" TEXT NOT NULL CHECK (
        "category" IN ('qa', 'doc_gen', 'summary')
    ),
    "prompt" TEXT NOT NULL,
    "response" TEXT NOT NULL,
    "include" bool NOT NULL DEFAULT true,
    "user_id" INTEGER,
    "created_at" DATETIME NOT NULL DEFAULT CURRENT_TIMESTAMP,
    "updated_at" DATETIME NOT NULL DEFAULT CURRENT_TIMESTAMP,
    "feedback" INTEGER,
    CONSTRAINT "workspace_chats_user_id_fkey" FOREIGN KEY ("user_id") REFERENCES "users" ("id") ON DELETE CASCADE ON UPDATE CASCADE,
    CONSTRAINT "workspace_chats_workspace_id_fkey" FOREIGN KEY ("workspace_id") REFERENCES "workspaces" ("id") ON DELETE CASCADE ON UPDATE CASCADE,
    CONSTRAINT "workspace_chats_thread_id_fkey" FOREIGN KEY ("thread_id") REFERENCES "workspace_threads" ("id") ON DELETE CASCADE ON UPDATE CASCADE
);

CREATE TABLE IF NOT EXISTS "cache_data" (
    "id" INTEGER NOT NULL PRIMARY KEY AUTOINCREMENT,
    "name" TEXT NOT NULL,
    "data" TEXT NOT NULL,
    "belongs_to" TEXT,
    "by_id" INTEGER,
    "expires_at" DATETIME,
    "created_at" DATETIME NOT NULL DEFAULT CURRENT_TIMESTAMP,
    "updated_at" DATETIME NOT NULL DEFAULT CURRENT_TIMESTAMP
);

CREATE TABLE IF NOT EXISTS "event_logs" (
    "id" INTEGER NOT NULL PRIMARY KEY AUTOINCREMENT,
    "event" TEXT NOT NULL,
    "metadata" TEXT,
    "user_id" INTEGER,
    "occurred_at" DATETIME NOT NULL DEFAULT CURRENT_TIMESTAMP
);

CREATE INDEX IF NOT EXISTS "event_logs_event_idx" ON "event_logs" ("event");

CREATE TABLE IF NOT EXISTS "workspace_threads" (
    "id" INTEGER NOT NULL PRIMARY KEY AUTOINCREMENT,
    "name" TEXT NOT NULL,
    "slug" TEXT NOT NULL,
    "workspace_id" INTEGER NOT NULL,
    "user_id" INTEGER,
    "created_at" DATETIME NOT NULL DEFAULT CURRENT_TIMESTAMP,
    "updated_at" DATETIME NOT NULL DEFAULT CURRENT_TIMESTAMP,
    CONSTRAINT "workspace_threads_workspace_id_fkey" FOREIGN KEY ("workspace_id") REFERENCES "workspaces" ("id") ON DELETE CASCADE ON UPDATE CASCADE
);

CREATE UNIQUE INDEX IF NOT EXISTS "workspace_threads_slug_key" ON "workspace_threads" ("slug");

CREATE INDEX IF NOT EXISTS "workspace_threads_workspace_id_idx" ON "workspace_threads" ("workspace_id");

CREATE INDEX IF NOT EXISTS "workspace_threads_user_id_idx" ON "workspace_threads" ("user_id");

CREATE TABLE IF NOT EXISTS "document_sync_queues" (
    "id" INTEGER NOT NULL PRIMARY KEY AUTOINCREMENT,
    "workspace_doc_id" INTEGER NOT NULL,
    "stale_after_ms" INTEGER NOT NULL DEFAULT 604800000,
    "next_synced_at" DATETIME NOT NULL,
    "created_at" DATETIME NOT NULL DEFAULT CURRENT_TIMESTAMP,
    "last_synced_at" DATETIME NOT NULL DEFAULT CURRENT_TIMESTAMP,
    CONSTRAINT "document_sync_queues_workspace_doc_id_fkey" FOREIGN KEY ("workspace_doc_id") REFERENCES "workspace_documents" ("id") ON DELETE CASCADE ON UPDATE CASCADE
);

CREATE UNIQUE INDEX IF NOT EXISTS "document_sync_queues_workspace_doc_id_key" ON "document_sync_queues" ("workspace_doc_id");

CREATE INDEX IF NOT EXISTS "document_sync_queues_next_synced_at_idx" ON "document_sync_queues" ("next_synced_at");

CREATE TABLE IF NOT EXISTS "document_sync_executions" (
    "id" INTEGER NOT NULL PRIMARY KEY AUTOINCREMENT,
    "queue_id" INTEGER NOT NULL,
    "status" TEXT NOT NULL DEFAULT 'unknown',
    "result" TEXT,
    "created_at" DATETIME NOT NULL DEFAULT CURRENT_TIMESTAMP,
    CONSTRAINT "document_sync_executions_queue_id_fkey" FOREIGN KEY ("queue_id") REFERENCES "document_sync_queues" ("id") ON DELETE CASCADE ON UPDATE CASCADE
);

CREATE TABLE IF NOT EXISTS "workspace_users" (
    "id" INTEGER NOT NULL PRIMARY KEY AUTOINCREMENT,
    "user_id" INTEGER NOT NULL,
    "workspace_id" INTEGER NOT NULL,
    "created_at" DATETIME NOT NULL DEFAULT CURRENT_TIMESTAMP,
    "updated_at" DATETIME NOT NULL DEFAULT CURRENT_TIMESTAMP,
    UNIQUE ("user_id", "workspace_id"),
    CONSTRAINT "workspace_users_workspace_id_fkey" FOREIGN KEY ("workspace_id") REFERENCES "workspaces" ("id") ON DELETE CASCADE ON UPDATE CASCADE,
    CONSTRAINT "workspace_users_user_id_fkey" FOREIGN KEY ("user_id") REFERENCES "users" ("id") ON DELETE CASCADE ON UPDATE CASCADE
);

CREATE TABLE IF NOT EXISTS "prompt_history" (
    "id" INTEGER NOT NULL PRIMARY KEY AUTOINCREMENT,
    "workspace_id" INTEGER NOT NULL,
    "prompt" TEXT NOT NULL,
    "modified_by" INTEGER,
    "modified_at" DATETIME NOT NULL DEFAULT CURRENT_TIMESTAMP,
    CONSTRAINT "prompt_history_workspace_id_fkey" FOREIGN KEY ("workspace_id") REFERENCES "workspaces" ("id") ON DELETE CASCADE ON UPDATE CASCADE,
    CONSTRAINT "prompt_history_modified_by_fkey" FOREIGN KEY ("modified_by") REFERENCES "users" ("id") ON DELETE SET NULL ON UPDATE CASCADE
);

CREATE INDEX IF NOT EXISTS "prompt_history_workspace_id_idx" ON "prompt_history" ("workspace_id");

CREATE TABLE IF NOT EXISTS "system_prompt_variables" (
    "id" INTEGER NOT NULL PRIMARY KEY AUTOINCREMENT,
    "type" TEXT NOT NULL CHECK (
        "type" IN (
            'integer',
            'text',
            'datetime',
            'float',
            'bool'
        )
    ),
    "key" TEXT NOT NULL,
    "value" TEXT,
    "description" TEXT NOT NULL
);

CREATE TABLE IF NOT EXISTS "system_prompt_template" (
<<<<<<< HEAD
    "id" INTEGER NOT NULL PRIMARY KEY AUTOINCREMENT,
    "name" TEXT NOT NULL, -- 화면표시용: ‘출장계획서’
    "category" TEXT NOT NULL CHECK (
        category IN ('qa', 'doc_gen', 'summary')
    ),
    "content" TEXT NOT NULL, -- 실제 프롬프트 본문
    "required_vars" TEXT, -- JSON 배열: ["date","name"] 
    "is_default" BOOLEAN DEFAULT false,
    "is_active" BOOLEAN DEFAULT true
=======
  "id" INTEGER NOT NULL PRIMARY KEY AUTOINCREMENT,
  "name" TEXT NOT NULL,         -- 화면표시용: ‘출장계획서’
  "category" TEXT NOT NULL CHECK (category IN ('qa', 'doc_gen', 'summary')),
  "content" TEXT NOT NULL,      -- 실제 프롬프트 본문 # 시스템 프롬프트 
  "is_default" BOOLEAN DEFAULT false
>>>>>>> 8cf6508d
);

-- system_prompt_template: 카테고리별 기본 템플릿은 하나만 허용
CREATE UNIQUE INDEX IF NOT EXISTS "system_prompt_template_one_default_per_category" ON "system_prompt_template" ("category")
WHERE
    is_default = true;

-- 기본값 자동 전환: 새 기본값 삽입 시 동일 카테고리 기존 기본값 해제
CREATE TRIGGER IF NOT EXISTS trg_spt_before_insert_single_default
BEFORE INSERT ON system_prompt_template
FOR EACH ROW
WHEN NEW.is_default = 1
BEGIN
  UPDATE system_prompt_template
  SET is_default = 0
  WHERE category = NEW.category;
END;

-- 기본값 자동 전환: 기본값으로 업데이트될 때 동일 카테고리 기존 기본값 해제
CREATE TRIGGER IF NOT EXISTS trg_spt_before_update_single_default
BEFORE UPDATE OF is_default, category ON system_prompt_template
FOR EACH ROW
WHEN NEW.is_default = 1 AND (OLD.is_default IS NOT 1 OR NEW.category <> OLD.category)
BEGIN
  UPDATE system_prompt_template
  SET is_default = 0
  WHERE category = NEW.category AND id <> OLD.id;
END;

CREATE TABLE IF NOT EXISTS "prompt_mapping" (
<<<<<<< HEAD
    "id" INTEGER NOT NULL PRIMARY KEY AUTOINCREMENT,
    "template_id" INTEGER NOT NULL, -- NOT NULL로 변경 (필수 관계)
    "variable_id" INTEGER NOT NULL, -- NOT NULL로 변경 (필수 관계)
    "created_at" DATETIME NOT NULL DEFAULT CURRENT_TIMESTAMP,
    "updated_at" DATETIME NOT NULL DEFAULT CURRENT_TIMESTAMP,
    -- 외래키 제약조건 추가
    CONSTRAINT "prompt_mapping_template_id_fkey" FOREIGN KEY ("template_id") REFERENCES "system_prompt_template" ("id") ON DELETE CASCADE ON UPDATE CASCADE, -- 템플릿 삭제 시 매핑도 삭제
    CONSTRAINT "prompt_mapping_variable_id_fkey" FOREIGN KEY ("variable_id") REFERENCES "system_prompt_variables" ("id") ON DELETE CASCADE ON UPDATE CASCADE, -- 변수 삭제 시 매핑도 삭제
    -- 동일한 템플릿-변수 조합 중복 방지
    UNIQUE ("template_id", "variable_id")
=======
  "id" INTEGER NOT NULL PRIMARY KEY AUTOINCREMENT,
  "template_id" INTEGER NOT NULL,  -- NOT NULL로 변경 (필수 관계) [1:N]
  "variable_id" INTEGER NOT NULL,  -- NOT NULL로 변경 (필수 관계) [N:1]
  "created_at" DATETIME NOT NULL DEFAULT CURRENT_TIMESTAMP,
  "updated_at" DATETIME NOT NULL DEFAULT CURRENT_TIMESTAMP,
  -- 외래키 제약조건 추가
  CONSTRAINT "prompt_mapping_template_id_fkey" 
    FOREIGN KEY ("template_id") 
    REFERENCES "system_prompt_template" ("id") 
    ON DELETE CASCADE ON UPDATE CASCADE,  -- 템플릿 삭제 시 매핑도 삭제
  CONSTRAINT "prompt_mapping_variable_id_fkey" 
    FOREIGN KEY ("variable_id") 
    REFERENCES "system_prompt_variables" ("id") 
    ON DELETE CASCADE ON UPDATE CASCADE,  -- 변수 삭제 시 매핑도 삭제
  -- 동일한 템플릿-변수 조합 중복 방지
  UNIQUE("template_id", "variable_id")
>>>>>>> 8cf6508d
);

CREATE TABLE IF NOT EXISTS "llm_models" (
<<<<<<< HEAD
    "id" INTEGER NOT NULL PRIMARY KEY AUTOINCREMENT,
    "provider" TEXT NOT NULL,
    "name" TEXT UNIQUE NOT NULL,
    "revision" INTEGER,
    "model_path" TEXT,
    "category" TEXT NOT NULL CHECK (
        category IN ('qa', 'doc_gen', 'summary')
    ),
    "type" TEXT NOT NULL DEFAULT 'base' CHECK (
        "type" IN ('base', 'lora', 'full')
    ),
    "is_default" BOOLEAN NOT NULL DEFAULT false,
    "is_active" BOOLEAN NOT NULL DEFAULT true,
    "trained_at" DATETIME,
    "created_at" DATETIME NOT NULL DEFAULT CURRENT_TIMESTAMP
=======
  "id" INTEGER NOT NULL PRIMARY KEY AUTOINCREMENT,
  "provider" TEXT NOT NULL,
  "name" TEXT UNIQUE NOT NULL,
  "revision" INTEGER,
  "model_path" TEXT,
  "category" TEXT NOT NULL CHECK (category IN ('qa', 'doc_gen', 'summary', 'all')),
  "subcategory" TEXT, -- doc_gen 전용(옵션)
  "type" TEXT NOT NULL DEFAULT 'base' CHECK ("type" IN ('base', 'lora', 'full')),
  "is_default" BOOLEAN NOT NULL DEFAULT false,
  "is_active"  BOOLEAN NOT NULL DEFAULT true,
  "trained_at" DATETIME,
  "created_at" DATETIME NOT NULL DEFAULT CURRENT_TIMESTAMP
>>>>>>> 8cf6508d
);
-- 카테고리별 is_default=1 모델은 하나만 허용
CREATE UNIQUE INDEX IF NOT EXISTS "llm_models_one_default_per_category" ON "llm_models" ("category")
WHERE
    is_default = true;

-- 기본값 자동 전환: 새 기본 모델 삽입 시 동일 카테고리 기존 기본값 해제
CREATE TRIGGER IF NOT EXISTS trg_llm_before_insert_single_default
BEFORE INSERT ON llm_models
FOR EACH ROW
WHEN NEW.is_default = 1
BEGIN
  UPDATE llm_models
  SET is_default = 0
  WHERE category = NEW.category;
END;

-- 기본값 자동 전환: 기본값으로 업데이트될 때 동일 카테고리 기존 기본값 해제
CREATE TRIGGER IF NOT EXISTS trg_llm_before_update_single_default
BEFORE UPDATE OF is_default, category ON llm_models
FOR EACH ROW
WHEN NEW.is_default = 1 AND (OLD.is_default IS NOT 1 OR NEW.category <> OLD.category)
BEGIN
  UPDATE llm_models
  SET is_default = 0
  WHERE category = NEW.category AND id <> OLD.id;
END;

-- (신규) 테스크 기본 모델 매핑: (category, subcategory) 별 1개 모델을 지정
CREATE TABLE IF NOT EXISTS "llm_task_defaults" (
  "id" INTEGER NOT NULL PRIMARY KEY AUTOINCREMENT,
  "category" TEXT NOT NULL CHECK (category IN ('qa', 'doc_gen', 'summary')),
  "subcategory" TEXT,
  "model_id" INTEGER NOT NULL,
  "created_at" DATETIME NOT NULL DEFAULT CURRENT_TIMESTAMP,
  "updated_at" DATETIME NOT NULL DEFAULT CURRENT_TIMESTAMP,
  CONSTRAINT "llm_task_defaults_model_id_fkey"
    FOREIGN KEY ("model_id") REFERENCES "llm_models" ("id")
    ON DELETE CASCADE ON UPDATE CASCADE
);

-- (표현식 허용) 카테고리+서브카테고리(NULL을 빈문자 취급)의 고유성 보장
CREATE UNIQUE INDEX IF NOT EXISTS "ux_llm_task_defaults_cat_subcat_norm"
ON "llm_task_defaults" (
  "category",
  IFNULL("subcategory",'')
);

CREATE TABLE IF NOT EXISTS "chat_feedback" (
    "id" INTEGER NOT NULL PRIMARY KEY AUTOINCREMENT,
    "category" TEXT NOT NULL CHECK (
        "category" IN ('qa', 'doc_gen', 'summary')
    ),
    "chat_id" INTEGER, -- NULL 허용
    "model_id" INTEGER, -- NULL 허용
    "user_id" INTEGER, -- NULL 허용
    "value" INTEGER NOT NULL CHECK ("value" IN (1, -1)),
    "created_at" DATETIME NOT NULL DEFAULT CURRENT_TIMESTAMP,
    CONSTRAINT "chat_feedback_chat_id_fkey" FOREIGN KEY ("chat_id") REFERENCES "workspace_chats" ("id") ON DELETE SET NULL ON UPDATE CASCADE,
    CONSTRAINT "chat_feedback_model_id_fkey" FOREIGN KEY ("model_id") REFERENCES "llm_models" ("id") ON DELETE SET NULL ON UPDATE CASCADE,
    CONSTRAINT "chat_feedback_user_id_fkey" FOREIGN KEY ("user_id") REFERENCES "users" ("id") ON DELETE SET NULL ON UPDATE CASCADE
);

CREATE TABLE IF NOT EXISTS "fine_tune_datasets" (
    "id" INTEGER NOT NULL PRIMARY KEY AUTOINCREMENT,
    "name" TEXT NOT NULL, -- 데이터셋 파일 이름
    "category" TEXT NOT NULL CHECK (
        "category" IN ('qa', 'doc_gen', 'summary')
    ),
    "path" TEXT NOT NULL, -- 데이터셋 파일 경로
    "record_count" INTEGER, -- 데이터셋 파일 행 수 
    "created_at" DATETIME NOT NULL DEFAULT CURRENT_TIMESTAMP,
    "updated_at" DATETIME NOT NULL DEFAULT CURRENT_TIMESTAMP
);

-- 비동기 튜닝 작업 관리
CREATE TABLE IF NOT EXISTS "fine_tune_jobs" (
    "id" INTEGER NOT NULL PRIMARY KEY AUTOINCREMENT,
    "provider_job_id" TEXT,
    "dataset_id" INTEGER,
    "epochs" INTEGER,
    "learning_rate" FLOAT,
    "batch_size" INTEGER,
    "prevent_overfit" BOOLEAN DEFAULT false,
    "status" TEXT NOT NULL CHECK (
        "status" IN (
            'queued',
            'running',
            'succeeded',
            'failed'
        )
    ),
    "metrics" TEXT, -- 튜닝 작업 결과 메트릭
    "started_at" DATETIME,
    "finished_at" DATETIME,
    CONSTRAINT "fine_tune_jobs_dataset_id_fkey" FOREIGN KEY ("dataset_id") REFERENCES "fine_tune_datasets" ("id") ON DELETE CASCADE ON UPDATE CASCADE
);

CREATE TABLE IF NOT EXISTS "fine_tuned_models" (
    "id" INTEGER NOT NULL PRIMARY KEY AUTOINCREMENT,
    "model_id" INTEGER, -- 기존 모델 ID
    "job_id" INTEGER, -- 튜닝 작업 ID 
    "provider_model_id" TEXT NOT NULL,
    "lora_weights_path" TEXT,
    "type" TEXT NOT NULL CHECK (
        "type" IN ('base', 'lora', 'full')
    ),
    "is_active" boolean NOT NULL DEFAULT true,
    "created_at" DATETIME NOT NULL DEFAULT CURRENT_TIMESTAMP,
    CONSTRAINT "fine_tuned_models_model_id_fkey" FOREIGN KEY ("model_id") REFERENCES "llm_models" ("id") ON DELETE CASCADE ON UPDATE CASCADE,
    CONSTRAINT "fine_tuned_models_job_id_fkey" FOREIGN KEY ("job_id") REFERENCES "fine_tune_jobs" ("id") ON DELETE CASCADE ON UPDATE CASCADE
);

-- =========================
-- Embedding models (하나만 활성)
-- =========================
CREATE TABLE IF NOT EXISTS embedding_models (
    id INTEGER PRIMARY KEY AUTOINCREMENT,
    name TEXT NOT NULL UNIQUE, -- 모델 키(예: bge, embedding_bge_m3, qwen3_0_6b)
    provider TEXT, -- 선택(예: hf, ollama, local 등)
    model_path TEXT, -- 로컬 경로나 식별자(옵션)
    is_active INTEGER NOT NULL DEFAULT 0 CHECK (is_active IN (0, 1)),
    activated_at DATETIME,
    created_at DATETIME NOT NULL DEFAULT CURRENT_TIMESTAMP
);

-- "활성 = 1" 이 최대 1행만 되도록 부분 유니크 인덱스
CREATE UNIQUE INDEX IF NOT EXISTS ux_embedding_models_active_one ON embedding_models (is_active)
WHERE
    is_active = 1;

-- -- 최소 한 개 기본 후보를 만들어두고 싶으면(선택):
-- INSERT OR IGNORE INTO embedding_models(name, provider, model_path, is_active, activated_at)
-- VALUES ('qwen3_0_6b', 'local', NULL, 1, CURRENT_TIMESTAMP);

-- =========================
-- Vector settings (검색/청크)
-- =========================
CREATE TABLE IF NOT EXISTS vector_settings (
    id INTEGER PRIMARY KEY CHECK (id = 1),
    search_type TEXT NOT NULL DEFAULT 'hybrid' CHECK (
        search_type IN ('hybrid', 'semantic', 'bm25')
    ),
    chunk_size INTEGER NOT NULL DEFAULT 512,
    overlap INTEGER NOT NULL DEFAULT 64,
    updated_at DATETIME NOT NULL DEFAULT CURRENT_TIMESTAMP
);

INSERT
    OR IGNORE INTO vector_settings (
        id,
        search_type,
        chunk_size,
        overlap
    )
VALUES (1, 'hybrid', 512, 64);

-- =========================
-- Security level rules (작업유형별)
-- =========================
CREATE TABLE IF NOT EXISTS security_level_config_task (
    task_type TEXT PRIMARY KEY, -- 'doc_gen' | 'summary' | 'qna'
    max_level INTEGER NOT NULL,
    updated_at DATETIME NOT NULL DEFAULT CURRENT_TIMESTAMP
);

CREATE TABLE IF NOT EXISTS security_level_keywords_task (
    id INTEGER PRIMARY KEY AUTOINCREMENT,
    task_type TEXT NOT NULL,
    level INTEGER NOT NULL,
    keyword TEXT NOT NULL
);

<<<<<<< HEAD
CREATE INDEX IF NOT EXISTS ix_slk_task_level ON security_level_keywords_task (task_type, level, keyword);
=======
CREATE INDEX IF NOT EXISTS ix_slk_task_level ON security_level_keywords_task(task_type, level, keyword);

-- =========================
-- RAG global settings (single source of truth)
-- =========================
CREATE TABLE IF NOT EXISTS rag_settings (
  id            INTEGER PRIMARY KEY CHECK (id = 1),
  search_type   TEXT NOT NULL DEFAULT 'hybrid' CHECK (search_type IN ('hybrid','bm25','vector')),
  chunk_size    INTEGER NOT NULL DEFAULT 512 CHECK (chunk_size > 0),
  overlap       INTEGER NOT NULL DEFAULT 64 CHECK (overlap >= 0),
  embedding_key TEXT NOT NULL DEFAULT 'embedding_bge_m3',
  updated_at    DATETIME NOT NULL DEFAULT CURRENT_TIMESTAMP
);

INSERT INTO rag_settings(id) VALUES (1)
ON CONFLICT(id) DO NOTHING;
>>>>>>> 8cf6508d
<|MERGE_RESOLUTION|>--- conflicted
+++ resolved
@@ -203,7 +203,6 @@
 );
 
 CREATE TABLE IF NOT EXISTS "system_prompt_template" (
-<<<<<<< HEAD
     "id" INTEGER NOT NULL PRIMARY KEY AUTOINCREMENT,
     "name" TEXT NOT NULL, -- 화면표시용: ‘출장계획서’
     "category" TEXT NOT NULL CHECK (
@@ -213,13 +212,6 @@
     "required_vars" TEXT, -- JSON 배열: ["date","name"] 
     "is_default" BOOLEAN DEFAULT false,
     "is_active" BOOLEAN DEFAULT true
-=======
-  "id" INTEGER NOT NULL PRIMARY KEY AUTOINCREMENT,
-  "name" TEXT NOT NULL,         -- 화면표시용: ‘출장계획서’
-  "category" TEXT NOT NULL CHECK (category IN ('qa', 'doc_gen', 'summary')),
-  "content" TEXT NOT NULL,      -- 실제 프롬프트 본문 # 시스템 프롬프트 
-  "is_default" BOOLEAN DEFAULT false
->>>>>>> 8cf6508d
 );
 
 -- system_prompt_template: 카테고리별 기본 템플릿은 하나만 허용
@@ -250,18 +242,6 @@
 END;
 
 CREATE TABLE IF NOT EXISTS "prompt_mapping" (
-<<<<<<< HEAD
-    "id" INTEGER NOT NULL PRIMARY KEY AUTOINCREMENT,
-    "template_id" INTEGER NOT NULL, -- NOT NULL로 변경 (필수 관계)
-    "variable_id" INTEGER NOT NULL, -- NOT NULL로 변경 (필수 관계)
-    "created_at" DATETIME NOT NULL DEFAULT CURRENT_TIMESTAMP,
-    "updated_at" DATETIME NOT NULL DEFAULT CURRENT_TIMESTAMP,
-    -- 외래키 제약조건 추가
-    CONSTRAINT "prompt_mapping_template_id_fkey" FOREIGN KEY ("template_id") REFERENCES "system_prompt_template" ("id") ON DELETE CASCADE ON UPDATE CASCADE, -- 템플릿 삭제 시 매핑도 삭제
-    CONSTRAINT "prompt_mapping_variable_id_fkey" FOREIGN KEY ("variable_id") REFERENCES "system_prompt_variables" ("id") ON DELETE CASCADE ON UPDATE CASCADE, -- 변수 삭제 시 매핑도 삭제
-    -- 동일한 템플릿-변수 조합 중복 방지
-    UNIQUE ("template_id", "variable_id")
-=======
   "id" INTEGER NOT NULL PRIMARY KEY AUTOINCREMENT,
   "template_id" INTEGER NOT NULL,  -- NOT NULL로 변경 (필수 관계) [1:N]
   "variable_id" INTEGER NOT NULL,  -- NOT NULL로 변경 (필수 관계) [N:1]
@@ -278,27 +258,9 @@
     ON DELETE CASCADE ON UPDATE CASCADE,  -- 변수 삭제 시 매핑도 삭제
   -- 동일한 템플릿-변수 조합 중복 방지
   UNIQUE("template_id", "variable_id")
->>>>>>> 8cf6508d
 );
 
 CREATE TABLE IF NOT EXISTS "llm_models" (
-<<<<<<< HEAD
-    "id" INTEGER NOT NULL PRIMARY KEY AUTOINCREMENT,
-    "provider" TEXT NOT NULL,
-    "name" TEXT UNIQUE NOT NULL,
-    "revision" INTEGER,
-    "model_path" TEXT,
-    "category" TEXT NOT NULL CHECK (
-        category IN ('qa', 'doc_gen', 'summary')
-    ),
-    "type" TEXT NOT NULL DEFAULT 'base' CHECK (
-        "type" IN ('base', 'lora', 'full')
-    ),
-    "is_default" BOOLEAN NOT NULL DEFAULT false,
-    "is_active" BOOLEAN NOT NULL DEFAULT true,
-    "trained_at" DATETIME,
-    "created_at" DATETIME NOT NULL DEFAULT CURRENT_TIMESTAMP
-=======
   "id" INTEGER NOT NULL PRIMARY KEY AUTOINCREMENT,
   "provider" TEXT NOT NULL,
   "name" TEXT UNIQUE NOT NULL,
@@ -311,7 +273,6 @@
   "is_active"  BOOLEAN NOT NULL DEFAULT true,
   "trained_at" DATETIME,
   "created_at" DATETIME NOT NULL DEFAULT CURRENT_TIMESTAMP
->>>>>>> 8cf6508d
 );
 -- 카테고리별 is_default=1 모델은 하나만 허용
 CREATE UNIQUE INDEX IF NOT EXISTS "llm_models_one_default_per_category" ON "llm_models" ("category")
@@ -485,9 +446,6 @@
     keyword TEXT NOT NULL
 );
 
-<<<<<<< HEAD
-CREATE INDEX IF NOT EXISTS ix_slk_task_level ON security_level_keywords_task (task_type, level, keyword);
-=======
 CREATE INDEX IF NOT EXISTS ix_slk_task_level ON security_level_keywords_task(task_type, level, keyword);
 
 -- =========================
@@ -503,5 +461,4 @@
 );
 
 INSERT INTO rag_settings(id) VALUES (1)
-ON CONFLICT(id) DO NOTHING;
->>>>>>> 8cf6508d
+ON CONFLICT(id) DO NOTHING;