{
  "securityLevel2/47._계약심사및기술심의업무처리시행내규_20191128.pdf": {
    "chars": 10053,
    "lines": 351,
    "preview": "계약심사및기술심의업무처리시행내규  제정 2017.11. 1 내규 제363호 개정 2018. 5.16 내규 제369호 제1장  총칙    제1조(목적) 이 내규는 회계규정 제12조에서 위임한 사항을 정함으로써 계약업무 처리의 적정성을 도모하고  예산집행의 효율성을 높이기 위하여 서울시설공단(이하공단이라 한다)에서 수행하는 계약심사·설계변 경심의·기술심의 …",
    "security_levels": {
      "doc_gen": 2,
      "summary": 2,
      "qna": 2
    },
    "doc_id": "47._계약심사및기술심의업무처리시행내규",
    "version": 20191128
  },
  "securityLevel3/73._감사규정_20200504.pdf": {
    "chars": 9715,
    "lines": 273,
    "preview": "감사규정  제정 1983.12.26 규정 제 16호 개정 1990. 4.17 규정 제 85호 1993.11. 9 규정 제154호 1997. 9.27 규정 제255호 2001. 4.23 규정 제363호 2003.11. 7 규정 제457호  2004. 8.26 규정 제475호 2005. 4. 1 규정 제497호 2011. 1.20 규정  제662호 2015. …",
    "security_levels": {
      "doc_gen": 3,
      "summary": 2,
      "qna": 2
    },
    "doc_id": "73._감사규정",
    "version": 20200504
  },
  "securityLevel2/계약직원운영관리내규_20250411.pdf": {
    "chars": 29317,
    "lines": 1251,
    "preview": "계약직원운영관리내규 제정 2012. 6. 19 내규 제239호 개정 2014. 3.  7 내규 제268호 2015. 3. 26 내규 제287호 2015. 7. 3 내규 제293호 2015.12.30 내규 제305호 2016. 7.12 내규 제313호 2016.12.30 내규 제326호 2017. 4.26 내규 제342호 2017. 4.28 내규 제355호 …",
    "security_levels": {
      "doc_gen": 2,
      "summary": 2,
      "qna": 2
    },
    "doc_id": "계약직원운영관리내규",
    "version": 20250411
  },
  "securityLevel3/공익신고_처리_및_신고자_보호_등에_관한_내규_20241219.pdf": {
    "chars": 20351,
    "lines": 677,
    "preview": "공익신고 처리 및 신고자 보호 등에 관한 내규 제정 2015.10.20 내규 제299호 개정 2017. 4.26 내규 제352호 2017. 9. 1 내규 제360호 2018. 6.15 내규 제377호 2021. 9. 1 내규 제449호 2022. 9. 5 내규 제468호 2024.12.19 내규 제504호 제1장  총칙 제1조(목적) 이 규정은 「공익신고자…",
    "security_levels": {
      "doc_gen": 3,
      "summary": 3,
      "qna": 2
    },
    "doc_id": "공익신고_처리_및_신고자_보호_등에_관한_내규",
    "version": 20241219
  },
  "securityLevel3/광고물관리규정_20241219.pdf": {
    "chars": 5442,
    "lines": 167,
    "preview": "광고물관리규정 제정 1985.10.11 규정 제 31호 개정 1986. 4.25 규정 제 46호 1990. 3.29 규정 제 81호 1993.11. 9 규정 제144호 1996. 9.25 규정 제218호 2000. 9. 4 규정 제328호 2001. 4.23 규정 제359호 2002. 7.16 규정 제396호 2006. 1. 9 규정 제533호 2006. …",
    "security_levels": {
      "doc_gen": 3,
      "summary": 2,
      "qna": 2
    },
    "doc_id": "광고물관리규정",
    "version": 20241219
  },
  "securityLevel2/규정관리규정_20231214.pdf": {
    "chars": 12494,
    "lines": 586,
    "preview": "규정관리규정 제정 1983.12.26 규정 제  9호 전면개정 1996. 9.25 규정 제209호 개정 1997. 9.27 규정 제245호 2002. 7.16 규정 제388호 2006. 1. 9 규정 제516호 2006.11. 2 규정 제564호 2007. 4.11 규정 제576호 2007.12.31 규정 제597호 2008. 3.20 규정 제611호 20…",
    "security_levels": {
      "doc_gen": 2,
      "summary": 2,
      "qna": 2
    },
    "doc_id": "규정관리규정",
    "version": 20231214
  },
  "securityLevel1/당직근무규정_20241219.pdf": {
    "chars": 6276,
    "lines": 199,
    "preview": "당직근무규정 제정 1983.12.26 규정 제 16호 개정 1988. 1.14 규정 제 61호 1990. 5. 4 규정 제 92호 1991. 3.20 규정 제105호 1993. 5.27 규정 제133호 1996. 9.25 규정 제222호  2003.11. 7 규정 제455호  2006. 1. 9 규정 제541호 2006. 3.29 규정 제560호 2007.…",
    "security_levels": {
      "doc_gen": 1,
      "summary": 1,
      "qna": 1
    },
    "doc_id": "당직근무규정",
    "version": 20241219
  },
  "securityLevel3/물품관리규정_20231214.pdf": {
    "chars": 15788,
    "lines": 826,
    "preview": "물품관리규정 제정 1983.12.26 규정 제 21호 개정 1993.11. 9 규정 제157호 1996. 9.25 규정 제213호 1997. 6. 3 규정 제237호 2006. 1. 9 규정 제521호 2006. 3.29 규정 제554호 2007. 4.11 규정 제581호 2009.12.10 규정 제643호 2013.12.31 규정 제729호 2017. 4…",
    "security_levels": {
      "doc_gen": 3,
      "summary": 2,
      "qna": 2
    },
    "doc_id": "물품관리규정",
    "version": 20231214
  },
  "securityLevel2/보수규정_20250228.pdf": {
    "chars": 15944,
    "lines": 773,
    "preview": "보수규정 제정 1983. 9. 1 규정 제  2호 개정 1985. 2. 5 규정 제 26호 1986. 2. 3 규정 제 41호      1987. 3.10 규정 제 52호 1987. 9. 7 규정 제 58호 1988. 3. 3 규정 제 64호 1989. 6. 1 규정 제 73호 1989.12.26 규정 제 75호 1990. 7.27 규정 제 96호 1990…",
    "security_levels": {
      "doc_gen": 2,
      "summary": 2,
      "qna": 2
    },
    "doc_id": "보수규정",
    "version": 20250228
  },
  "securityLevel2/보수규정시행내규_20250218.pdf": {
    "chars": 15075,
    "lines": 1109,
    "preview": "보수규정시행내규 제정 1983.12.26 내규 제  2호  개정 1985. 3.24 내규 제  5호  1987. 9. 7 내규 제 10호 1988. 1.20 내규 제 11호 1990. 1.30 내규 제 13호  1990. 4. 7 내규 제 16호 1990. 7.14 내규 제 19호 1991. 8.24 내규 제 29호 1992. 7. 3 내규 제 34호   …",
    "security_levels": {
      "doc_gen": 2,
      "summary": 2,
      "qna": 2
    },
    "doc_id": "보수규정시행내규",
    "version": 20250218
  },
  "securityLevel3/복지후생규정_20230615.pdf": {
    "chars": 5720,
    "lines": 202,
    "preview": "복지후생규정 제정 1983.12.26 규정 제  8호  개정 1985. 2.11 규정 제 27호 1987. 9. 7 규정 제 59호 1988. 2. 4 규정 제 62호  1991. 3. 7 규정 제103호 1991. 9.20 규정 제116호  1992.11.24 규정 제130호 1993. 6.26 규정 제134호 1994. 6.20 규정 제167호 1994…",
    "security_levels": {
      "doc_gen": 3,
      "summary": 2,
      "qna": 2
    },
    "doc_id": "복지후생규정",
    "version": 20230615
  },
  "securityLevel3/부패신고_처리_및_신고자_보호_등에_관한_내규_20220905.pdf": {
    "chars": 12810,
    "lines": 417,
    "preview": "부패신고 처리 및 신고자 보호 등에 관한 내규 제정 2015.10.20 내규 제300호 개정 2017. 4.26 내규 제353호 2018. 6.15 내규 제378호 2019. 4.23 내규 제405호 2021. 9. 1 내규 제448호 전부개정 2022. 9. 5 내규 제469호 제1장 총칙 제1조(목적) 이 지침은 ｢부패방지 및 국민권익위원회의 설치와 운…",
    "security_levels": {
      "doc_gen": 3,
      "summary": 2,
      "qna": 2
    },
    "doc_id": "부패신고_처리_및_신고자_보호_등에_관한_내규",
    "version": 20220905
  },
  "securityLevel1/시민옴부즈만의_설치_및_운영에_관한_내규_20210901.pdf": {
    "chars": 5061,
    "lines": 168,
    "preview": "시민 옴부즈만의 설치 및 운영에 관한 내규 제정 2013.11. 5 내규 제260호 개정 2015. 3. 4 내규 제284호 2017. 4.26 내규 제351호 2019. 7. 4 내규 제409호 2021. 9. 1 내규 제447호 제1조(목적) 이 내규는 감사규정의 제12조의4의 시행과 관련 서울시설공단(이하 “공단”이라함)의 주요 정책 에 대하여 시민의…",
    "security_levels": {
      "doc_gen": 1,
      "summary": 1,
      "qna": 1
    },
    "doc_id": "시민옴부즈만의_설치_및_운영에_관한_내규",
    "version": 20210901
  },
  "securityLevel1/시설물관리규정_20220104.pdf": {
    "chars": 7485,
    "lines": 208,
    "preview": "시설물관리규정 제정 2014. 4. 1 규정 제743호 개정 2016. 7.12 규정 제810호 2017. 4.26 규정 제883호 2022. 1. 4 규정 제1055호 제1장  총칙 제1조(목적) 이 규정은 서울시설공단이 관리 운영하는 시설물의 유지관리와 보수업무를 효율적으로 수행하 기 위한 제반사항을 규정함을 그 목적으로 한다. 제2조(적용범위) 공단 …",
    "security_levels": {
      "doc_gen": 1,
      "summary": 1,
      "qna": 1
    },
    "doc_id": "시설물관리규정",
    "version": 20220104
  },
  "securityLevel3/안전보건관리규정_20250627.pdf": {
    "chars": 30035,
    "lines": 932,
    "preview": "안전보건관리규정 제정 2005. 6.30 규정  제508호 개정 2006. 3.29 규정  제555호 개정 2016. 4.25 규정  제795호 2017. 4.26 규정  제882호 2018.10. 1 규정  제945호 2019. 4.16 규정  제957호   2019. 8. 1 규정  제988호 전부개정 2020. 4.16 규정 제1012호 개정 2021…",
    "security_levels": {
      "doc_gen": 2,
      "summary": 3,
      "qna": 2
    },
    "doc_id": "안전보건관리규정",
    "version": 20250627
  },
  "securityLevel1/여비규정_20240103.pdf": {
    "chars": 5536,
    "lines": 221,
    "preview": "여비규정 제정 1983.12.26 규정 제 10호 개정 1993.11. 9 규정 제153호  1995. 5.31 규정 제188호 1997. 3.27 규정 제230호 1997. 9.27 규정 제251호 1998. 1.10 규정 제264호 1999. 8.20 규정 제291호  2004. 8.26 규정 제477호  2006. 1. 9 규정 제524호 2007.1…",
    "security_levels": {
      "doc_gen": 1,
      "summary": 1,
      "qna": 1
    },
    "doc_id": "여비규정",
    "version": 20240103
  },
  "securityLevel2/인사규정_20250604.pdf": {
    "chars": 31795,
    "lines": 1048,
    "preview": "인사규정 제정 1983.12.26 규정 제  4호 개정 1986. 4.24 규정 제 45호 1986. 7. 3 규정 제 48호 1988. 3. 3 규정 제 65호 1988. 7.26 규정 제 68호 1990. 6. 1 규정 제 93호 1990.10.19 규정 제 99호 1991. 2. 1 규정 제100호 1991. 7.24 규정 제110호 1992. 1.2…",
    "security_levels": {
      "doc_gen": 2,
      "summary": 2,
      "qna": 2
    },
    "doc_id": "인사규정",
    "version": 20250604
  },
  "securityLevel3/인사규정시행내규_20250124.pdf": {
    "chars": 68252,
    "lines": 4173,
    "preview": "인사규정시행내규 제정 1983.12.26 내규 제  1호 개정 1986. 7. 1 내규 제  8호 1987. 5. 9 내규 제  9호 1990. 9.14 내규 제 21호 1991. 1.22 내규 제 23호 1991. 7.24 내규 제 28호 1992. 2.17 내규 제 32호 1992. 2.21 내규 제 33호 1993. 7.14 내규 제 42호 1994.…",
    "security_levels": {
      "doc_gen": 3,
      "summary": 3,
      "qna": 2
    },
    "doc_id": "인사규정시행내규",
    "version": 20250124
  },
  "securityLevel3/임직원_이해충돌_방지제도_운영규정_20241219.pdf": {
    "chars": 30730,
    "lines": 1232,
    "preview": "임직원 이해충돌 방지제도 운영규정         제정 2022. 5.10 규정 제1068호 개정 2022. 9. 5 규정 제1072호 2024.12.19 규정 제1136호 제1장  총칙 제1조(목적) 이 규정은「공직자의 이해충돌 방지법」(이하 “법”이라 한다) 및 같은 법 시행령(이하 “영”이라  한다)에서 규정하고 있는 이해충돌 방지 제도를 서울시설공단에…",
    "security_levels": {
      "doc_gen": 3,
      "summary": 2,
      "qna": 2
    },
    "doc_id": "임직원_이해충돌_방지제도_운영규정",
    "version": 20241219
  },
  "securityLevel2/재산관리규정_20240625.pdf": {
    "chars": 13080,
    "lines": 499,
    "preview": "재산관리규정 제정 2021. 8.30 규정 제1042호 개정 2024. 6.25 규정 제1127호 제1장  총칙 제1조(목적) 이 규정은 「지방공기업법」과 「서울특별시 서울시설공단 설치 및 운영에 관한 조례」에 의거 서울시설 공단(이하공단이라 한다)의 재산을 효율적으로 관리 및 운영하기 위하여 이에 관한 기준과 절차를 규정함을  목적으로 한다.    제…",
    "security_levels": {
      "doc_gen": 2,
      "summary": 2,
      "qna": 2
    },
    "doc_id": "재산관리규정",
    "version": 20240625
  },
  "securityLevel2/직제규정_20240828.pdf": {
    "chars": 22730,
    "lines": 976,
    "preview": "직제규정 제정 1983. 9. 1 규정 제  1호 개정 1985. 4.29 규정 제 28호 1985. 7.30 규정 제 29호  1985.11. 9 규정 제 34호  1985.12.11 규정 제 37호  1987. 1. 1 규정 제 50호  1988. 7. 1 규정 제 67호  1988. 9. 1 규정 제 69호  1990. 1.31 규정 제 76호  19…",
    "security_levels": {
      "doc_gen": 2,
      "summary": 2,
      "qna": 2
    },
    "doc_id": "직제규정",
    "version": 20240828
  },
  "securityLevel3/회계규정시행내규_20230601.pdf": {
    "chars": 40187,
    "lines": 2300,
    "preview": "회계규정시행내규 제정 1993.11. 9 내규 제 45호 개정 1994. 5.17 내규 제 50호  1996. 2.27 내규 제 58호 1996. 9.25 내규 제 65호 1997. 1.15 내규 제 68호  2001. 1.4  내규 제 98호  2001. 5.10 내규 제103호  2001. 6.18 내규 제104호 2003.11. 7 내규 제120호  …",
    "security_levels": {
      "doc_gen": 3,
      "summary": 2,
      "qna": 2
    },
    "doc_id": "회계규정시행내규",
    "version": 20230601
  },
  "securityLevel2/28._연봉제시행규정_20191128.pdf": {
    "chars": 7813,
    "lines": 226,
    "preview": "연봉제시행규정 제정 2000. 4. 8 규정 제311호 개정 2002. 7.16 규정 제390호  2012. 4.10 규정 제695호  2014. 7.23 규정 제748호  2015. 3.31 규정 제769호 2017. 3.10 규정 제851호 2017. 4.26 규정 제869호 2017.11. 1 규정 제920호 제1장  총칙 제1조(목적) 이 규정은 서…",
    "security_levels": {
      "doc_gen": 2,
      "summary": 2,
      "qna": 2
    },
    "doc_id": "28._연봉제시행규정",
    "version": 20191128
  },
  "securityLevel3/31._회계규정_20191128.pdf": {
    "chars": 25420,
    "lines": 700,
    "preview": "회계규정 제정 1983.12.26 규정 제 23호 개정 1988.12.17 규정 제 70호 1991. 2.22 규정 제101호 1993.11. 9 규정 제155호 1996. 9.25 규정 제212호 1999. 8.20 규정 제290호 2000. 9. 4 규정 제327호 2001. 4.23 규정 제355호 2002. 7.16 규정 제392호 2003.11.0…",
    "security_levels": {
      "doc_gen": 3,
      "summary": 2,
      "qna": 2
    },
    "doc_id": "31._회계규정",
    "version": 20191128
  },
  "securityLevel1/35._문서관리규정_20191128.pdf": {
    "chars": 11938,
    "lines": 435,
    "preview": "문서관리규정 제정 1983.12.26 규정 제 15호  개정 1984.12.20 규정 제 25호   1992. 1. 6 규정 제121호  1993.11. 9 규정 제149호  1994. 7.19 규정 제170호  1994.12.31 규정 제184호  1996. 4.25 규정 제200호  1996. 9.25 규정 제214호  1997. 1.15 규정 제227…",
    "security_levels": {
      "doc_gen": 1,
      "summary": 1,
      "qna": 1
    },
    "doc_id": "35._문서관리규정",
    "version": 20191128
  },
  "securityLevel3/연구용역_관리내규_20240625.pdf": {
    "chars": 4982,
    "lines": 241,
    "preview": "연구용역 관리내규 제정 2020.10.19. 내규 제432호 개정 2022.11. 2 내규 제472호 2024. 6.25 내규 제501호  제1장  총 칙 제1조(목적) 이 내규는 서울시설공단(이하 “공단” 이라 한다)에서 수행하는 연구용역을 효율적으로 추진하고, 체 계적으로 관리하기 위하여 필요한 사항을 규정함을 목적으로 한다.  제2조(용어의 정의) 이…",
    "security_levels": {
      "doc_gen": 3,
      "summary": 2,
      "qna": 2
    },
    "doc_id": "연구용역_관리내규",
    "version": 20240625
  },
  "securityLevel3/청렴윤리경영_운영규정_20230731.pdf": {
    "chars": 7230,
    "lines": 185,
    "preview": "청렴윤리경영 운영규정 제정 2023. 7.31 규정 제1097호 제1장  총칙 제1조(목적) 이 규정은 「부패방지 및 국민권익위원회의 설치와 운영에 관한 법률」제3조 및 동법 시행령  제3조의 공공기관의 책무와 청렴윤리경영 실천을 위한 것으로, 부패위험 발굴 및 통제 활동 등을 통해 공 단에서 발생할 수 있는 부패 위험을 효과적으로 관리하고 부패방지 관련 …",
    "security_levels": {
      "doc_gen": 3,
      "summary": 2,
      "qna": 2
    },
    "doc_id": "청렴윤리경영_운영규정",
    "version": 20230731
  },
  "securityLevel3/81._부정청탁및금품등수수의신고사무처리에관한내규_20191128.pdf": {
    "chars": 9643,
    "lines": 861,
    "preview": "부정청탁및금품등수수의신고사무처리에관한내규 제정 2017. 9. 1 내규 제361호 개정 2018. 6.15 내규 제379호   제1장 총칙 제1조(목적) 이 내규는 부정청탁 및 금품등 수수의 금지에 관한 법률 및 같은 법 시행령에서 규정하고  있는 부정청탁 및 금품등 수수 신고의 접수 및 처리 등의 업무를 적정하고 효율적으로 수행하는데 필요 한 사항을 정함…",
    "security_levels": {
      "doc_gen": 3,
      "summary": 2,
      "qna": 2
    },
    "doc_id": "81._부정청탁및금품등수수의신고사무처리에관한내규",
    "version": 20191128
  },
  "securityLevel1/임원및직원퇴직금규정_20231204.pdf": {
    "chars": 5780,
    "lines": 190,
    "preview": "임원및직원퇴직금규정 제정 1983. 9. 1 규정 제  3호 개정 1987. 1. 1 규정 제 51호 1994. 9.27 규정 제172호 1997. 9.27 규정 제248호 2000. 4. 8 규정 제312호 2000. 4.17 규정 제314호 2002.10.19 규정 제411호 2003.11. 7 규정 제441호 2005. 1.26 규정 제493호 200…",
    "security_levels": {
      "doc_gen": 1,
      "summary": 1,
      "qna": 1
    },
    "doc_id": "임원및직원퇴직금규정",
    "version": 20231204
  },
<<<<<<< HEAD
=======
  "securityLevel1/56._도시고속도로업무규정_20191128.pdf": {
    "chars": 5400,
    "lines": 145,
    "preview": "도시고속도로업무규정 제정 1994.12.31  규정 제181호 전문개정 1999. 8.20  규정 제298호 개정 2001. 4.23  규정 제361호 2002. 7.16  규정 제399호 2004. 7. 5  규정 제474호 2006. 1. 9  규정 제537호 2007. 6.15  규정 제587호 2008.12.11  규정 제619호 2017. 4.26…",
    "security_levels": {
      "doc_gen": 1,
      "summary": 1,
      "qna": 1
    },
    "doc_id": "56._도시고속도로업무규정",
    "version": 20191128
  },
>>>>>>> 88bae04b
  "securityLevel2/취업규칙_20260329.pdf": {
    "chars": 18584,
    "lines": 504,
    "preview": "취업규칙 제정 1983.12.26 규정 제  7호 개정 1988. 1.14 규정 제 60호     1990. 6. 1 규정 제 94호  1993.11. 9 규정 제141호  1994. 6.20 규정 제166호  1996. 1. 8 규정 제193호 1996. 7.10 규정 제203호  1997. 8.25 규정 제242호    1999. 8.20 규정 제288…",
    "security_levels": {
      "doc_gen": 2,
      "summary": 2,
      "qna": 2
    },
    "doc_id": "취업규칙",
    "version": 20260329
<<<<<<< HEAD
=======
  },
  "securityLevel3/49._계약심의위원회설치및운영에관한내규_20191128.pdf": {
    "chars": 5510,
    "lines": 192,
    "preview": "계약심의위원회 설치 및 운영에 관한 내규 제정 2019. 7. 4 내규 제413호 제1조(목적) 이 내규는 회계규정 제150조에 의하여 재무부서의 장이 계약심의위원회(이하 “위원회”라 한다.) 설치․운영 등을 규정함을 목적으로 한다. 제2조(용어의 정의) 회계관계직과 그 직원, 주관부서 등은 회계규정시행내규에서 정의하는 바와 같다. 제3조(기능) ①위원회는…",
    "security_levels": {
      "doc_gen": 3,
      "summary": 2,
      "qna": 2
    },
    "doc_id": "49._계약심의위원회설치및운영에관한내규",
    "version": 20191128
  },
  "securityLevel1/42._시민서비스헌장제정및운영규정_20191128.pdf": {
    "chars": 3315,
    "lines": 97,
    "preview": "시민서비스헌장제정및운영규정 제정 2003.11. 7 규정 제449호 개정 2006. 1. 9 규정 제531호 2007. 6.15 규정 제584호 2011. 3.21 규정 제666호  2015. 1.16 규정 제762호 2017. 4.26 규정 제881호 제1조(목적) 이 규정은 시민에게 양질의 서비스를 제공함으로써 고객을 최우선으로 하는 고객만족경영을 구 …",
    "security_levels": {
      "doc_gen": 1,
      "summary": 1,
      "qna": 1
    },
    "doc_id": "42._시민서비스헌장제정및운영규정",
    "version": 20191128
  },
  "securityLevel1/58._공사감독업무규정_20191128.pdf": {
    "chars": 9333,
    "lines": 470,
    "preview": "공사감독업무규정 제정 2000. 8. 17 규정 제322호 개정 2003. 3. 18 규정 제425호 전부개정 2008.12. 11 규정 제621호  2009.12. 10 규정 제647호 개정 2016. 7.12 규정 제817호 2017. 4.26 규정 제893호 2018. 6.26 규정 제938호 제1장  총칙 제1조(목적) 이 규정은 서울특별시(이하 “…",
    "security_levels": {
      "doc_gen": 1,
      "summary": 1,
      "qna": 1
    },
    "doc_id": "58._공사감독업무규정",
    "version": 20191128
  },
  "securityLevel1/60._자동차세체납차량번호판영치지원업무운영규정_20191128.pdf": {
    "chars": 1914,
    "lines": 50,
    "preview": "자동차세체납차량번호판영치지원업무운영규정 제정 2002. 7.29 규정 제408호 개정 2017. 4.26 규정 제895호 제1조(목적) 이 규정은 서울시설공단(이하 “공단”이라 한다)이 서울특별시로부터 위탁받은 자동차세체납차량 번호판영치지원업무(이하 “번호판 영치지원업무”라 한다)의 효율적인 운영을 위하여 필요한 사항을 규정 함을 목적으로 한다. 제2조(적…",
    "security_levels": {
      "doc_gen": 1,
      "summary": 1,
      "qna": 1
    },
    "doc_id": "60._자동차세체납차량번호판영치지원업무운영규정",
    "version": 20191128
  },
  "securityLevel1/59._교통관리시스템운영및관리규정_20191128.pdf": {
    "chars": 2788,
    "lines": 76,
    "preview": "교통관리시스템운영및관리규정  제정  2002. 7.16 규정 제400호   개정  2006. 1. 9 규정 제538호     2016. 7.12 규정 제818호 2017. 4.26 규정 제894호 제1장  총칙 제1조(목적) 이 규정은 서울시설공단(이하 “공단”이라 한다)이 서울특별시로부터 위탁받은 교통관리시스템의  효율적인 운영 및 관리를 위하여 필요한 …",
    "security_levels": {
      "doc_gen": 1,
      "summary": 1,
      "qna": 1
    },
    "doc_id": "59._교통관리시스템운영및관리규정",
    "version": 20191128
>>>>>>> 88bae04b
  }
}<|MERGE_RESOLUTION|>--- conflicted
+++ resolved
@@ -347,8 +347,6 @@
     "doc_id": "임원및직원퇴직금규정",
     "version": 20231204
   },
-<<<<<<< HEAD
-=======
   "securityLevel1/56._도시고속도로업무규정_20191128.pdf": {
     "chars": 5400,
     "lines": 145,
@@ -361,7 +359,6 @@
     "doc_id": "56._도시고속도로업무규정",
     "version": 20191128
   },
->>>>>>> 88bae04b
   "securityLevel2/취업규칙_20260329.pdf": {
     "chars": 18584,
     "lines": 504,
@@ -373,8 +370,6 @@
     },
     "doc_id": "취업규칙",
     "version": 20260329
-<<<<<<< HEAD
-=======
   },
   "securityLevel3/49._계약심의위원회설치및운영에관한내규_20191128.pdf": {
     "chars": 5510,
@@ -435,6 +430,5 @@
     },
     "doc_id": "59._교통관리시스템운영및관리규정",
     "version": 20191128
->>>>>>> 88bae04b
   }
 }