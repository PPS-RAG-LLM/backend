--- conflicted
+++ resolved
@@ -1,10 +1,6 @@
 from __future__ import annotations
 
-<<<<<<< HEAD
-from fastapi import APIRouter, Request, Body, status, Query
-=======
 from fastapi import APIRouter, Request, Body, status, Query, UploadFile, File, HTTPException
->>>>>>> 88bae04b
 from pydantic import BaseModel, Field
 from typing import List, Optional, Dict, Literal
 
@@ -30,11 +26,8 @@
     delete_db,
     # 타입
     SinglePDFIngestRequest,
-<<<<<<< HEAD
-=======
     # 파일 저장
     save_raw_file,
->>>>>>> 88bae04b
 )
 router = APIRouter(
     prefix="/v1",
@@ -55,70 +48,6 @@
     embeddingModel: Optional[str] = Field(
         None,
         description="임베딩 모델 키 (예: bge, embedding_bge_m3, qwen3_4b 등)"
-<<<<<<< HEAD
-    )
-    searchType: Optional[Literal["hybrid", "bm25"]] = Field(
-        None,
-        description="검색 방식 (hybrid | bm25)"
-    )
-
-
-class TaskSecurityConfig(BaseModel):
-    maxLevel: int = Field(..., ge=1, description="최대 보안 레벨 (>=1)")
-    # 레벨별 키워드는 '@'로 구분된 단일 문자열로 받습니다. (예: '2': '@연봉@급여')
-    levels: Dict[str, str] = Field(
-        default_factory=dict,
-        description="레벨별 키워드 설정. 예: {'1': '@일반@공개', '2': '@연구@연봉', '3': '@부정@개인정보'}",
-        examples=[{"1": "@일반@공개", "2": "@연구@연봉", "3": "@부정@개인정보"}]
-    )
-
-
-class SecurityLevelsBody(BaseModel):
-    # 작업유형별(doc_gen, summary, qna) 보안설정
-    doc_gen: TaskSecurityConfig
-    summary: TaskSecurityConfig
-    qna: TaskSecurityConfig
-
-
-class UploadAllBody(BaseModel):
-    chunkSize: Optional[int] = Field(
-        None, ge=1, description="청크 토큰 크기 (기본 512)"
-    )
-    overlap: Optional[int] = Field(
-        None, ge=0, description="청크 간 오버랩 토큰 수 (기본 64)"
-    )
-    taskTypes: Optional[List[Literal["doc_gen", "summary", "qna"]]] = Field(
-        None,
-        description="지정 시 해당 작업유형만 인제스트 (미지정 시 모든 작업유형)"
-    )
-
-
-class ExecuteBody(BaseModel):
-    question: str
-    topK: int = Field(5, gt=0)
-    securityLevel: int = Field(1, ge=1)
-    sourceFilter: Optional[List[str]] = None
-    taskType: Literal["doc_gen", "summary", "qna"] = Field(
-        ..., description="검색할 작업유형"
-    )
-
-
-class SingleIngestBody(BaseModel):
-    pdfPath: str
-    taskTypes: Optional[List[Literal["doc_gen", "summary", "qna"]]] = None
-    workspaceId: Optional[int] = None
-
-
-class DeleteFilesBody(BaseModel):
-    filesToDelete: List[str] = Field(
-        ...,
-        description="삭제할 파일 이름 배열 (예: ['사규.pdf','보도자료_20240101.pdf'])",
-        examples=[["회사내규.pdf", "20240835_보고서.pdf"]],
-    )
-    taskType: Optional[Literal["doc_gen", "summary", "qna"]] = Field(
-        None,
-        description="지정 시 해당 작업유형 데이터만 삭제. 미지정 시 전체 작업유형에서 삭제"
-=======
     )
     searchType: Optional[Literal["hybrid", "semantic", "bm25"]] = Field(
         None,
@@ -129,141 +58,9 @@
     )
     overlap: Optional[int] = Field(
         None, ge=64, description="청크 간 오버랩 토큰 수 (기본 64)"
->>>>>>> 88bae04b
-    )
-
-    model_config = {
-        "json_schema_extra": {
-            "examples": [
-                {
-                    "filesToDelete": [
-                        "81._부정청탁및금품등수수의신고사무처리에관한내규_20191128.pdf"
-                    ],
-                    "taskType": "qna"
-                }
-            ]
-        }
-    }
-
-
-<<<<<<< HEAD
-# ============================
-# Vector Settings
-# ============================
-
-@router.put(
-    "/admin/vector/settings",
-    summary="0. 벡터 설정(임베딩 모델/검색 방식) 업데이트",
-)
-async def update_vector_settings(body: VectorSettingsBody):
-    set_vector_settings(body.embeddingModel, body.searchType)
-    return {"message": "updated", **get_vector_settings()}
-
-
-@router.get(
-    "/admin/vector/settings",
-    summary="현재 벡터 설정(임베딩 모델/검색 방식) 조회",
-)
-async def read_vector_settings():
-    return get_vector_settings()
-
-
-# ============================
-# Security Levels (per task type)
-# ============================
-
-@router.post("/admin/vector/security-levels",summary="1. 작업유형별 보안레벨 규칙 설정(doc_gen/summary/qna 각각)")
-async def set_security_levels(body: SecurityLevelsBody = Body(...)):
-    # 내부 함수가 요구하는 dict 형태로 변환
-    cfg = {
-        "doc_gen": body.doc_gen.model_dump(),
-        "summary": body.summary.model_dump(),
-        "qna": body.qna.model_dump(),
-    }
-    return set_security_level_rules_per_task(cfg)
-
-
-@router.get("/admin/vector/security-levels",summary="작업유형별 보안레벨 규칙 조회")
-async def get_security_levels():
-    return get_security_level_rules_all()
-
-
-# ============================
-# Pipeline
-# ============================
-
-@router.post("/admin/vector/extract",summary="2. row_data의 PDF를 텍스트로 추출 + 작업유형별 보안레벨 산정(meta 반영)")
-async def rag_extract_endpoint(request: Request):
-    request.app.extra.get("logger", print)(f"[extract] from {request.client.host}")
-    return await extract_pdfs()
-
-
-@router.post("/admin/vector/upload-all",summary="3. 추출된 모든 텍스트를 작업유형별로 임베딩 후 Milvus(서버)에 저장")
-async def rag_ingest_endpoint(
-    request: Request,
-    body: UploadAllBody = Body(
-        ...,
-        examples={  
-            "chunkSize": 512,
-            "overlap": 64,
-            "taskTypes": ["doc_gen", "summary", "qna"]
-        }
-        # 또는 examples= { ... }  로 여러 예시 제공 가능
-    ),
-):
-    s = get_vector_settings()
-    set_ingest_params(body.chunkSize, body.overlap)
-    ingest_params = get_ingest_params()
-    request.app.extra.get("logger", print)(
-        f"[ingest] from {request.client.host} "
-        f"(model={s['embeddingModel']}, searchType={s['searchType']}, "
-        f"chunkSize={ingest_params['chunkSize']}, overlap={ingest_params['overlap']}, "
-        f"tasks={body.taskTypes})"
-    )
-    return await ingest_embeddings(
-        model_key=s["embeddingModel"],
-        chunk_size=ingest_params["chunkSize"],
-        overlap=ingest_params["overlap"],
-        target_tasks=body.taskTypes,
-    )
-
-@router.post("/admin/vector/upload-one",summary="단일 PDF 인제스트(선택 작업유형 지정 가능)")
-async def rag_ingest_one_endpoint(body: SingleIngestBody = Body(...)):
-    req = SinglePDFIngestRequest(
-        pdf_path=body.pdfPath,
-        task_types=body.taskTypes,
-        workspace_id=body.workspaceId,
-    )
-    return await ingest_single_pdf(req)
-
-
-@router.post("/admin/vector/execute",summary="4 관리자: 작업유형별 벡터/하이브리드 검색(보안레벨 적용)")
-async def rag_search_endpoint(body: ExecuteBody):
-    model_key = get_vector_settings()["embeddingModel"]
-    return await execute_search(
-        question=body.question,
-        top_k=body.topK,
-        security_level=body.securityLevel,
-        source_filter=body.sourceFilter,
-        task_type=body.taskType,
-        model_key=model_key,
-    )
-
-
-@router.post(
-    "/user/vector/execute",
-    summary="사용자: 작업유형별 벡터/하이브리드 검색(보안레벨 적용)"
-)
-async def user_rag_search_endpoint(body: ExecuteBody):
-    model_key = get_vector_settings()["embeddingModel"]
-    return await execute_search(
-        question=body.question,
-        top_k=body.topK,
-        security_level=body.securityLevel,
-        source_filter=body.sourceFilter,
-        task_type=body.taskType,
-        model_key=model_key,
-=======
+    )
+
+
 class TaskSecurityConfig(BaseModel):
     maxLevel: int = Field(..., ge=1, description="최대 보안 레벨 (>=1)")
     # 레벨별 키워드는 '@'로 구분된 단일 문자열로 받습니다. (예: '2': '@연봉@급여')
@@ -404,7 +201,6 @@
     )
     return await ingest_embeddings(
         model_key=s["embeddingModel"],  # 모든 TASK_TYPES 대상으로
->>>>>>> 88bae04b
     )
 
 @router.post("/admin/vector/upload-one",summary="단일 PDF 인제스트(선택 작업유형 지정 가능)")
@@ -416,11 +212,6 @@
     )
     return await ingest_single_pdf(req)
 
-<<<<<<< HEAD
-# ============================
-# Management
-# ============================
-=======
 
 @router.post("/admin/vector/execute",summary="관리자 검색")
 async def rag_search_endpoint(body: ExecuteBody):
@@ -434,22 +225,8 @@
         model_key=model_key,
         search_type=body.searchMode,  # ← override
     )
->>>>>>> 88bae04b
-
-@router.get(
-    "/admin/vector/files",
-    summary="인덱싱된 파일 목록(작업유형별 집계) 조회"
-)
-async def list_vector_files_endpoint(
-    limit: int = Query(1000, ge=1, le=16384),
-    offset: int = Query(0, ge=0),
-    q: Optional[str] = Query(None, description="파일명 부분검색"),
-    taskType: Optional[Literal["doc_gen", "summary", "qna"]] = Query(None),
-):
-    return await list_indexed_files(limit=limit, offset=offset, query=q, task_type=taskType)
-
-<<<<<<< HEAD
-=======
+
+
 @router.post(
     "/user/vector/execute",
     summary="사용자 검색"
@@ -491,7 +268,6 @@
 async def list_vector_files_overview():
     return await list_indexed_files_overview()
 
->>>>>>> 88bae04b
 
 @router.delete(
     "/admin/vector/delete",
